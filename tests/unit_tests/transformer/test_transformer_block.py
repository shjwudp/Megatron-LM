# Copyright (c) 2023, NVIDIA CORPORATION. All rights reserved.

import copy
from contextlib import nullcontext

import pytest
import torch
from packaging import version

from megatron.core import mpu, parallel_state
from megatron.core.fp8_utils import get_fp8_context
from megatron.core.hyper_comm_grid import HyperCommGrid
from megatron.core.models.gpt.gpt_layer_specs import get_gpt_layer_with_transformer_engine_spec
from megatron.core.models.gpt.gpt_model import GPTModel
from megatron.core.process_groups_config import ProcessGroupCollection
from megatron.core.tensor_parallel.random import model_parallel_cuda_manual_seed
from megatron.core.transformer.enums import ModelType
from megatron.core.transformer.pipeline_parallel_layer_layout import PipelineParallelLayerLayout
from megatron.core.transformer.spec_utils import build_module
from megatron.core.transformer.transformer_block import TransformerBlock, get_num_layers_to_build
from megatron.core.transformer.transformer_config import TransformerConfig
from megatron.core.transformer.transformer_layer import TransformerLayer
from tests.unit_tests.test_utilities import Utils


class TestParallelTransformerBlock:

    def setup_method(self, method):
        Utils.initialize_model_parallel(1, 1)
        model_parallel_cuda_manual_seed(123)
        self.transformer_config = TransformerConfig(
            num_layers=2, hidden_size=64, num_attention_heads=4, use_cpu_initialization=True
        )
        self.parallel_transformer_block = TransformerBlock(
            self.transformer_config, get_gpt_layer_with_transformer_engine_spec()
        )

    def teardown_method(self, method):
        Utils.destroy_model_parallel()

    def test_constructor(self):
        parallel_transformer_block = self.parallel_transformer_block
        assert isinstance(parallel_transformer_block, TransformerBlock)
        num_weights = sum([p.numel() for p in parallel_transformer_block.parameters()])
        assert num_weights == 100096
        assert parallel_transformer_block.num_layers_per_pipeline_rank == 2
        assert len(parallel_transformer_block.layers) == 2
        layer_0: TransformerLayer = parallel_transformer_block._get_layer(0)
        assert layer_0.layer_number == 1
        layer_1: TransformerLayer = parallel_transformer_block._get_layer(1)
        assert layer_1.layer_number == 2

    def test_gpu_forward(self):
        parallel_transformer_block = self.parallel_transformer_block
        config: TransformerConfig = parallel_transformer_block.config

        sequence_length = 32
        micro_batch_size = 2
        parallel_transformer_block.cuda()

        # [sequence length, batch size, hidden size]
        hidden_states = torch.ones((sequence_length, micro_batch_size, config.hidden_size))
        hidden_states = hidden_states.cuda()

        attention_mask = torch.ones((1, 1, sequence_length, sequence_length), dtype=bool).cuda()

        hidden_states = parallel_transformer_block(
            hidden_states=hidden_states, attention_mask=attention_mask
        )
        assert hidden_states.shape[0] == sequence_length
        assert hidden_states.shape[1] == micro_batch_size
        assert hidden_states.shape[2] == config.hidden_size

    def test_gpu_forward_full_checkpoint(self):
        self._run_full_checkpoint_test(fp8=None)

    def test_gpu_forward_full_checkpoint_fp8(self):
        self._run_full_checkpoint_test(fp8="e4m3")

    def test_gpu_forward_selective_checkpoint(self):
        self._run_selective_checkpoint_test(fp8=None)

    def test_gpu_forward_selective_checkpoint_fp8(self):
        self._run_selective_checkpoint_test(fp8="e4m3")

    def _run_full_checkpoint_test(self, fp8):
        transformer_config = self.transformer_config
        config = transformer_config
        config.recompute_granularity = 'full'
        config.recompute_method = 'block'
        config.fp8 = fp8
        config.recompute_num_layers = config.num_layers
        full_transformer_block = TransformerBlock(
            config, get_gpt_layer_with_transformer_engine_spec()
        )
        assert full_transformer_block.config.recompute_granularity == 'full'
        assert full_transformer_block.config.recompute_method == 'block'
        assert full_transformer_block.config.fp8 == fp8

        sequence_length = 32
        micro_batch_size = 2
        full_transformer_block.cuda()

        # [sequence length, batch size, hidden size]
        hidden_states = torch.ones((sequence_length, micro_batch_size, config.hidden_size))
        hidden_states = hidden_states.cuda()

        attention_mask = torch.ones((1, 1, sequence_length, sequence_length), dtype=bool).cuda()

        hidden_states = full_transformer_block(
            hidden_states=hidden_states, attention_mask=attention_mask
        )
        assert hidden_states.shape[0] == sequence_length
        assert hidden_states.shape[1] == micro_batch_size
        assert hidden_states.shape[2] == config.hidden_size

    def _run_selective_checkpoint_test(self, fp8):
        transformer_config = self.transformer_config
        config = transformer_config
        config.recompute_granularity = 'selective'
        config.fp8 = fp8
        selective_transformer_block = TransformerBlock(
            config, get_gpt_layer_with_transformer_engine_spec()
        )
        assert selective_transformer_block.config.recompute_granularity == 'selective'
        assert "core_attn" in selective_transformer_block.config.recompute_modules
        assert selective_transformer_block.checkpoint_core_attention
        assert selective_transformer_block.config.fp8 == fp8

        sequence_length = 32
        micro_batch_size = 2
        selective_transformer_block.cuda()

        # [sequence length, batch size, hidden size]
        hidden_states = torch.ones((sequence_length, micro_batch_size, config.hidden_size))
        hidden_states = hidden_states.cuda()

        attention_mask = torch.ones((1, 1, sequence_length, sequence_length), dtype=bool).cuda()

        hidden_states = selective_transformer_block(
            hidden_states=hidden_states, attention_mask=attention_mask
        )
        assert hidden_states.shape[0] == sequence_length
        assert hidden_states.shape[1] == micro_batch_size
        assert hidden_states.shape[2] == config.hidden_size


class TestPipelineParallelTransformerBlock:
    @pytest.mark.parametrize(
        "num_layers, pipeline_model_parallel_size, virtual_pipeline_model_parallel_size, "
        "account_for_embedding_in_pipeline_split, account_for_loss_in_pipeline_split, "
        "first_pipeline_num_layers, last_pipeline_num_layers, should_assert_error",
        [
            # Last pipeline stage has specified layers
            (60, 5, None, False, False, None, 4, False),
            # Uneven PP 6*[8]+[6]+[6]=60
            (60, 8, None, False, False, 6, 6, False),
            # Even PP
            (64, 4, None, False, False, None, None, False),
            # Even VPP
            (64, 4, 8, False, False, None, None, False),
            # First pipeline stage has specified layers
            # Should distribute remaining layers evenly among other stages
            (60, 6, None, False, False, 5, None, False),
            # Uneven distribution leading to assertion error
            (101, 8, None, False, False, 13, 13, True),
            # Include embedding in pipeline split without virtual PP
            (63, 4, None, True, False, None, None, False),
            # Include loss in pipeline split without virtual PP
            (63, 4, None, False, True, None, None, False),
            # Include embedding and loss in pipeline split without virtual PP
            (62, 4, None, True, True, None, None, False),
            # Include embedding and loss with virtual PP
            (62, 4, 2, True, True, None, None, False),
            # num_layers not divisible by pipeline size without embedding/loss
            (65, 4, None, False, False, None, None, True),
            # num_layers not divisible by pipeline size with embedding/loss
            (65, 4, None, True, True, None, None, True),
            # Uneven distribution with specified first pipeline layers causing error
            (61, 4, None, False, False, 12, None, True),
            # Too few layers for the number of pipeline stages
            (2, 4, None, False, False, None, None, True),
            # Uneven PP with embedding included (should assert per code)
            (60, 6, None, True, False, 5, 5, True),
            # Virtual PP where num_layers not divisible by total virtual stages
            (50, 2, 7, False, False, None, None, True),
            # Edge case where num_layers per virtual rank is zero
            (4, 4, 4, False, False, None, None, True),
        ],
    )
    def test_layer_builder(
        self,
        num_layers,
        pipeline_model_parallel_size,
        virtual_pipeline_model_parallel_size,
        account_for_embedding_in_pipeline_split,
        account_for_loss_in_pipeline_split,
        first_pipeline_num_layers,
        last_pipeline_num_layers,
        should_assert_error,
    ):
        Utils.fake_initialize_model_parallel(
            tensor_model_parallel_size=1,
            pipeline_model_parallel_size=pipeline_model_parallel_size,
            virtual_pipeline_model_parallel_size=virtual_pipeline_model_parallel_size,
        )
        context = (
            pytest.raises((AssertionError, ValueError)) if should_assert_error else nullcontext()
        )
        with context:
            transformer_config = TransformerConfig(
                num_layers=num_layers,
                pipeline_model_parallel_size=pipeline_model_parallel_size,
                virtual_pipeline_model_parallel_size=virtual_pipeline_model_parallel_size,
                account_for_embedding_in_pipeline_split=account_for_embedding_in_pipeline_split,
                account_for_loss_in_pipeline_split=account_for_loss_in_pipeline_split,
                num_layers_in_first_pipeline_stage=first_pipeline_num_layers,
                num_layers_in_last_pipeline_stage=last_pipeline_num_layers,
                pipeline_dtype=torch.bfloat16,
                hidden_size=128,
                num_attention_heads=16,
            )
            total_build_layers = 0
            for i in range(pipeline_model_parallel_size):
                if virtual_pipeline_model_parallel_size is not None:
                    for j in range(virtual_pipeline_model_parallel_size):
                        num_layers_to_build = get_num_layers_to_build(
                            transformer_config, vp_stage=j, pp_rank=i
                        )

                        total_build_layers += num_layers_to_build
                else:
                    num_layers_to_build = get_num_layers_to_build(transformer_config, pp_rank=i)
                    total_build_layers += num_layers_to_build
        if not should_assert_error:
            assert (
                total_build_layers == num_layers
            ), f"total build layers {total_build_layers} should be equal to num_layers {num_layers}"
        Utils.destroy_model_parallel()


class TestProcessGroupTransformerBlock:
    def setup_method(self, method):
        Utils.destroy_model_parallel()

    def teardown_method(self, method):
        Utils.destroy_model_parallel()

    @pytest.mark.skipif(
        version.parse(torch.__version__) < version.parse('2.3.0'),
        reason="Device mesh feature requires PyTorch 2.3 or later",
    )
    @pytest.mark.parametrize(
        "tp_size,cp_size,dp_size,use_custom_pg",
        [(2, 2, 2, True), (2, 4, 1, True), (2, 2, 2, False), (2, 4, 1, False)],
    )
    def test_pg_input_args(self, tp_size, cp_size, dp_size, use_custom_pg):
        """
        Test TransformerBlock with custom process groups.
        """
        Utils.initialize_model_parallel(
            tensor_model_parallel_size=tp_size, context_parallel_size=cp_size
        )
        model_parallel_cuda_manual_seed(123)
        if use_custom_pg:
            # Initialize torch.distributed if not already initialized
            if not torch.distributed.is_initialized():
                torch.distributed.init_process_group(backend='nccl')

            # Create HyperCommGrid with dimensions cp, tp, dp (reversed from device mesh order)
            grid = HyperCommGrid([cp_size, tp_size, dp_size, 1], ["cp", "tp", "dp", "pp"])

            # Get process groups from HyperCommGrid
            tp_group = grid.create_pg("tp")
            cp_group = grid.create_pg("cp")
            pp_group = grid.create_pg("pp")

<<<<<<< HEAD
            # Create ModelCommProcessGroups with custom process groups
            model_comm_pgs = ModelCommProcessGroups(tp=tp_group, cp=cp_group, pp=pp_group)
=======
            # Create ProcessGroupCollection with custom process groups
            pg_collection = ProcessGroupCollection(tp=tp_group, cp=cp_group, pp=pp_group)
>>>>>>> ba97a7e2
        else:
            # Rely on TransformerBlock to create default process groups
            pg_collection = None

        self.transformer_config = TransformerConfig(
            num_layers=2, hidden_size=64, num_attention_heads=4, use_cpu_initialization=True
        )
        self.transformer_block = TransformerBlock(
            self.transformer_config,
            get_gpt_layer_with_transformer_engine_spec(),
            pg_collection=pg_collection,
        )
        self.transformer_block.cuda()

        sequence_length = 128
        micro_batch_size = 1

        # [sequence length, batch size, hidden size]
        hidden_states = torch.ones(
            (sequence_length, micro_batch_size, self.transformer_block.config.hidden_size),
            device="cuda",
        )

        hidden_states = self.transformer_block(hidden_states=hidden_states, attention_mask=None)

        assert hidden_states.shape[0] == sequence_length
        assert hidden_states.shape[1] == micro_batch_size
        assert hidden_states.shape[2] == self.transformer_block.config.hidden_size


class TestMixedProcessGroups:
    def setup_method(self, method):
        Utils.destroy_model_parallel()

    def teardown_method(self, method):
        Utils.destroy_model_parallel()

    @pytest.mark.skipif(
        version.parse(torch.__version__) < version.parse('2.3.0'),
        reason="Device mesh feature requires PyTorch 2.3 or later",
    )
    @pytest.mark.parametrize("tp_size,cp_size", [(2, 4)])
    def test_mixed_pg_transformer_block(self, tp_size, cp_size, monkeypatch):
        """
        Test TransformerBlock with custom process groups.
        """
        Utils.initialize_model_parallel(
            tensor_model_parallel_size=tp_size, context_parallel_size=cp_size
        )
        model_parallel_cuda_manual_seed(123)

        # Create a new build_layers method that uses interleaved attention
        def _build_layers_with_interleaved_attention(self):
            def build_layer(layer_spec, layer_number):
                fp8_init_context = get_fp8_context(self.config, layer_number - 1, is_init=True)
                if layer_number % 4 == 0:
                    config = self.local_attn_config
                    pg_collection = self.local_pgs
                else:
                    config = self.config
                    pg_collection = self.pg_collection
                with fp8_init_context:
                    module = build_module(
                        layer_spec,
                        config=config,
                        layer_number=layer_number,
                        pg_collection=pg_collection,
                    )
                return module

            # Modify TransformerConfig and ProcessGroupCollection for local attention
            self.local_attn_config = copy.deepcopy(self.config)
            self.local_pgs = ProcessGroupCollection.use_mpu_process_groups()
            self.local_attn_config.context_parallel_size = 1
            self.local_pgs.cp = torch.distributed.new_group(ranks=[torch.distributed.get_rank()])

            # offset is implicit in TransformerLayer
            self.layers = torch.nn.ModuleList(
                [
                    build_layer(layer_spec, i + 1)
                    for i, layer_spec in enumerate(self.submodules.layer_specs)
                ]
            )

            # Copied from TransformerBlock.build_layers
            if self.submodules.layer_norm and self.post_process and self.post_layer_norm:
                self.final_layernorm = build_module(
                    self.submodules.layer_norm,
                    config=self.config,
                    hidden_size=self.config.hidden_size,
                    eps=self.config.layernorm_epsilon,
                )
            else:
                self.final_layernorm = None  # Either this or nn.Identity

        # Replace the default build_layers method
        monkeypatch.setattr(
            TransformerBlock, "_build_layers", _build_layers_with_interleaved_attention
        )

        self.transformer_config = TransformerConfig(
            num_layers=4,
            hidden_size=64,
            num_attention_heads=4,
            use_cpu_initialization=True,
            context_parallel_size=cp_size,
            bf16=True,
        )
        self.transformer_block = TransformerBlock(
            self.transformer_config, get_gpt_layer_with_transformer_engine_spec()
        )
        self.transformer_block.cuda().bfloat16()

        sequence_length = 128
        micro_batch_size = 1

        # [sequence length, batch size, hidden size]
        hidden_states = torch.ones(
            (sequence_length, micro_batch_size, self.transformer_block.config.hidden_size),
            dtype=torch.bfloat16,
            device="cuda",
        )

        hidden_states = self.transformer_block(hidden_states=hidden_states, attention_mask=None)

        assert hidden_states.shape[0] == sequence_length
        assert hidden_states.shape[1] == micro_batch_size
        assert hidden_states.shape[2] == self.transformer_block.config.hidden_size


class TestPipelineParallelLayoutTransformerBlock:
    @pytest.mark.parametrize(
        "num_layers, pp_size, vpp_size, pipeline_model_parallel_layout, should_assert_error",
        [
            # No embedding layer provided
            (7, 2, 1, [["decoder"] * 6, ["decoder", "loss"]], True),
            # No loss layer provided
            (7, 2, 1, [["embedding"] + ["decoder"] * 6, ["decoder"]], True),
            # Invalid layer type
            (7, 2, 1, [["embedding"], ["invalid_type"] * 7 + ["loss"]], True),
            # Invalid pp size
            (7, 2, 2, [["embedding"], ["decoder"] * 7, ["loss"]], True),
            # Invalid layout
            (
                7,
                2,
                2,
                [[["embedding", "decoder"], ["decoder"] * 4], ["decoder"], ["decoder", "loss"]],
                True,
            ),
            # Invalid layout
            (
                7,
                2,
                1,
                [[["embedding", "decoder"], ["decoder"] * 4], ["decoder"] * 2 + ["loss"]],
                True,
            ),
            # Invalid layout
            (7, 2, 1, [[["embedding"] + ["decoder"] * 5], ["decoder"] * 2 + ["loss"]], True),
            # Usual pp case
            (
                7,
                2,
                2,
                [
                    [["embedding", "decoder"], ["decoder"] * 3],
                    [["decoder"] * 2, ["decoder", "loss"]],
                ],
                True,
            ),
            # Usual pp case
            (
                7,
                2,
                2,
                [["embedding", "decoder"], ["decoder"] * 4, ["decoder"], ["decoder", "loss"]],
                False,
            ),
            # Empty stage
            (7, 2, 2, [["embedding"], ["decoder"] * 7, [], ["loss"]], False),
            # Usual uneven vpp case with standalone embedding and loss layer
            (7, 2, 2, [["embedding"], ["decoder"] * 6, ["decoder"], ["loss"]], False),
        ],
    )
    def test_layer_builder(
        self, num_layers, pp_size, vpp_size, pipeline_model_parallel_layout, should_assert_error
    ):
        Utils.fake_initialize_model_parallel(
            tensor_model_parallel_size=1,
            pipeline_model_parallel_size=pp_size,
            virtual_pipeline_model_parallel_size=vpp_size,
        )
        context = (
            pytest.raises((AssertionError, ValueError)) if should_assert_error else nullcontext()
        )
        with context:
            transformer_config = TransformerConfig(
                num_layers=num_layers,
                pipeline_model_parallel_layout=pipeline_model_parallel_layout,
                pipeline_model_parallel_size=pp_size,
                pipeline_dtype=torch.bfloat16,
                hidden_size=128,
                num_attention_heads=16,
            )
            total_build_layers = 0
            for i in range(pp_size):
                parallel_state.set_pipeline_model_parallel_rank(i)
                for j in range(vpp_size):
                    total_build_layers += get_num_layers_to_build(transformer_config, vp_stage=j)
        if not should_assert_error:
            assert (
                total_build_layers == num_layers
            ), f"total build layers {total_build_layers} should be equal to num_layers {num_layers}"
        parallel_state.set_pipeline_model_parallel_world_size(None)
        parallel_state.set_virtual_pipeline_model_parallel_world_size(None)

    @pytest.mark.parametrize(
        ('pipeline_model_parallel_layout', 'layer_number_golden_answer'),
        [
            (
                [
                    ["embedding"],
                    ["decoder"],
                    ["decoder"] * 2,
                    ["decoder"],
                    [],
                    ["decoder"],
                    ["decoder"],
                    ["decoder"] * 2 + ["loss"],
                ],
                [[[], []], [[1], [5]], [[2, 3], [6]], [[4], [7, 8]]],
            )
        ],
    )
    def test_layout_layer_number(self, pipeline_model_parallel_layout, layer_number_golden_answer):
        tp_size = 1
        pp_size = 4
        vpp_size = 2
        Utils.initialize_model_parallel(
            tensor_model_parallel_size=tp_size,
            pipeline_model_parallel_size=pp_size,
            virtual_pipeline_model_parallel_size=vpp_size,
        )
        model_parallel_cuda_manual_seed(123)
        torch.manual_seed(123)

        # Initialize GPT model
        default_config_kwargs = dict(
            num_layers=8,
            hidden_size=8,
            num_attention_heads=8,
            use_cpu_initialization=True,
            pipeline_dtype=torch.bfloat16,
            bf16=True,
            tensor_model_parallel_size=tp_size,
            pipeline_model_parallel_size=pp_size,
            virtual_pipeline_model_parallel_size=vpp_size,
            pipeline_model_parallel_layout=pipeline_model_parallel_layout,
        )
        transformer_config = TransformerConfig(**default_config_kwargs)
        gpt_model = []
        for i in range(vpp_size):
            pre_process = mpu.is_pipeline_first_stage(ignore_virtual=False, vp_stage=i)
            post_process = mpu.is_pipeline_last_stage(ignore_virtual=False, vp_stage=i)
            this_model = GPTModel(
                config=transformer_config,
                transformer_layer_spec=get_gpt_layer_with_transformer_engine_spec(),
                vocab_size=128,
                max_sequence_length=4,
                pre_process=pre_process,
                post_process=post_process,
                vp_stage=i,
            )
            this_model.model_type = ModelType.encoder_or_decoder
            gpt_model.append(this_model)

        pp_rank = parallel_state.get_pipeline_model_parallel_rank()
        for vpp_rank in range(vpp_size):
            layers = gpt_model[vpp_rank].decoder.layers
            layer_numbers = [l.layer_number for l in layers]
            golden_answer_curr_stage = layer_number_golden_answer[pp_rank][vpp_rank]
            assert len(layers) == len(
                golden_answer_curr_stage
            ), f"{pp_rank=}, {vpp_rank=}, {len(layers)=}, {len(golden_answer_curr_stage)=}"
            assert (
                layer_numbers == golden_answer_curr_stage
            ), f"{pp_rank=}, {vpp_rank=}, {layer_numbers=}, {golden_answer_curr_stage=}"
        Utils.destroy_model_parallel()

    @pytest.mark.parametrize(
        "pp_size, input_layout_str, input_layout_list",
        [
            (
                2,
                "Et|t*4|t|tL",
                [["embedding", "decoder"], ["decoder"] * 4, ["decoder"], ["decoder", "loss"]],
            ),
            (2, "E|t*6|t|L", [["embedding"], ["decoder"] * 6, ["decoder"], ["loss"]]),
            (
                4,
                "E|t|t*2|t||(t|)*2,t*2,L",
                [
                    ["embedding"],
                    ["decoder"],
                    ["decoder"] * 2,
                    ["decoder"],
                    [],
                    ["decoder"],
                    ["decoder"],
                    ["decoder"] * 2 + ["loss"],
                ],
            ),
            (
                8,
                "Et*3|(tt|)*29,m|L",
                [["embedding"] + ["decoder"] * 3] + [["decoder"] * 2] * 29 + [["mtp"], ["loss"]],
            ),
            (
                16,
                "Et*2|(tt|)*29,t|mL",
                [["embedding"] + ["decoder"] * 2]
                + [["decoder"] * 2] * 29
                + [["decoder"]]
                + [["mtp", "loss"]],
            ),
        ],
    )
    def test_parsing_layout_from_str(self, pp_size, input_layout_str, input_layout_list):
        parsed_layout_from_str = PipelineParallelLayerLayout.from_str(input_layout_str, pp_size)
        parsed_layout_baseline = PipelineParallelLayerLayout(input_layout_list, pp_size)
        assert parsed_layout_from_str.layout == parsed_layout_baseline.layout
        assert (
            parsed_layout_from_str.virtual_pipeline_model_parallel_size
            == parsed_layout_baseline.virtual_pipeline_model_parallel_size
        )<|MERGE_RESOLUTION|>--- conflicted
+++ resolved
@@ -275,13 +275,8 @@
             cp_group = grid.create_pg("cp")
             pp_group = grid.create_pg("pp")
 
-<<<<<<< HEAD
-            # Create ModelCommProcessGroups with custom process groups
-            model_comm_pgs = ModelCommProcessGroups(tp=tp_group, cp=cp_group, pp=pp_group)
-=======
             # Create ProcessGroupCollection with custom process groups
             pg_collection = ProcessGroupCollection(tp=tp_group, cp=cp_group, pp=pp_group)
->>>>>>> ba97a7e2
         else:
             # Rely on TransformerBlock to create default process groups
             pg_collection = None
