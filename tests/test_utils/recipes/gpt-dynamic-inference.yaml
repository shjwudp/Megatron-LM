--- conflicted
+++ resolved
@@ -67,11 +67,7 @@
   - test_case: [gpt_dynamic_inference_tp1_pp1_583m_cuda_graphs_fp8_logitsmatch]
     products:
       - environment: [dev]
-<<<<<<< HEAD
-        scope: [mr]
-=======
         scope: [mr-broken]
->>>>>>> 6cc29a20
         platforms: [dgx_h100]
   - test_case: [gpt_dynamic_inference_tp1_pp1_583m_cuda_graphs_logitsmatch_decode_graphs_only]
     products:
