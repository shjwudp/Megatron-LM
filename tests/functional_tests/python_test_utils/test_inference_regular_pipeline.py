# Copyright (c) 2025 NVIDIA CORPORATION & AFFILIATES. All rights reserved.

import json
import logging
import math
from statistics import median

logging.basicConfig(level=logging.INFO)
logger = logging.getLogger(__name__)


def test_inference_pipeline(golden_values_path: str, test_values_path: str) -> None:

    with open(golden_values_path, 'r') as f1, open(test_values_path, 'r') as f2:
        golden_values_content = f1.read()
        tensorboard_content = f2.read()

    output_groundtruth = json.loads(golden_values_content)

    if isinstance(output_groundtruth, str):
        # Handle JSONL output, assume only one line in this case.
        output_groundtruth = json.loads(output_groundtruth)

    output_current = json.loads(tensorboard_content)
    if isinstance(output_current, str):
        # Handle JSONL output, assume only one line in this case.
        output_current = json.loads(output_current)

    assert set(output_groundtruth.keys()).issuperset(
        set(output_current.keys())
    ), f"Some IDs from groundtruth are missing in current: {output_groundtruth.keys()} vs {output_current.keys()}"
    if set(output_groundtruth.keys()) != set(output_current.keys()):
        logger.warning(
            f"Some IDs from groundtruth are missing in output, only the subset of ids in groundtruth will be tested: {output_groundtruth.keys()} vs {output_current.keys()}"
        )
    assert len(output_groundtruth) > 0, "No test performed for output"

    # Throughput assertions.
    if "throughput" in output_groundtruth.keys():

        # First warmup iteration is excluded from throughput statistics.
        throughput_sampled = median(output_current["throughput"][1:])
        throughput_golden = median(output_groundtruth["throughput"][1:])

        # 10% is empirically observed to be within hardware variance.
        assert (
<<<<<<< HEAD
            throughput_sampled >= 0.9 * output_groundtruth["throughput"]
        ), f"Throughput is slower than expected! Expected to be within 10% of ~{output_groundtruth['throughput']} tok/s but benchmarked {output_current['throughput']} tok/s"
=======
            throughput_sampled >= 0.9 * throughput_golden
        ), f"Throughput is slower than expected! Expected to be within 10% of ~{throughput_golden} tok/s but benchmarked {output_current['throughput']} tok/s"
>>>>>>> 419da0f5

        # If throughput is significantly improved (> 20%), update golden values accordingly.
        assert (
            throughput_sampled < throughput_golden * 1.2
        ), f"Throughput has been improved from expected ~{throughput_golden} tok/s to {output_current['throughput']} tok/s. Please update golden values in the functional tests."

        output_groundtruth.pop('throughput')

    for request_id, groundtruth_results in output_groundtruth.items():
        current_results = output_current[request_id]

        at_least_one_test_loop = False
        if "generated_tokens" in groundtruth_results:
            at_least_one_test_loop = True
            tokens_groundtruth = groundtruth_results["generated_tokens"]
            tokens_current = current_results["generated_tokens"]
            # Check token equality
            assert (
                tokens_groundtruth == tokens_current
            ), f"Token mismatch:\nGround truth: {tokens_groundtruth}\nCurrent: {tokens_current}"

        if "logprobs" in groundtruth_results:
            at_least_one_test_loop = True
            logprobs_groundtruth = groundtruth_results["logprobs"]
            logprobs_current = current_results["logprobs"]
            # Check logprobs length and tolerance
            assert len(logprobs_groundtruth) == len(
                logprobs_current
            ), f"Logprobs length mismatch: {len(logprobs_groundtruth)} vs {len(logprobs_current)}"

            for i, (lp1, lp2) in enumerate(zip(logprobs_groundtruth, logprobs_current)):
                assert math.isclose(
                    lp1, lp2, abs_tol=0.001
                ), f"Logprobs differ at index {i}: {lp1:.5f} vs {lp2:.5f}"

        if "generated_text" in groundtruth_results:
            at_least_one_test_loop = True
            generated_text_groundtruth = groundtruth_results["generated_text"]
            generated_text_current = current_results["generated_text"]
            min_len = min(len(generated_text_groundtruth), len(generated_text_current))
            assert min_len > 0, (
                "Generated text mismatch:"
                f"\nGround truth: {generated_text_groundtruth}\nCurrent: {generated_text_current}"
            )
            assert generated_text_groundtruth[:min_len] == generated_text_current[:min_len], (
                "Generated text mismatch:"
                f"\nGround truth (truncated to {min_len} chars): {generated_text_groundtruth[:min_len]}"
                f"\nCurrent (truncated to {min_len} chars): {generated_text_current[:min_len]}"
            )

        if not at_least_one_test_loop:
            raise AssertionError(f"No test performed for output {groundtruth_results}")<|MERGE_RESOLUTION|>--- conflicted
+++ resolved
@@ -44,13 +44,8 @@
 
         # 10% is empirically observed to be within hardware variance.
         assert (
-<<<<<<< HEAD
-            throughput_sampled >= 0.9 * output_groundtruth["throughput"]
-        ), f"Throughput is slower than expected! Expected to be within 10% of ~{output_groundtruth['throughput']} tok/s but benchmarked {output_current['throughput']} tok/s"
-=======
             throughput_sampled >= 0.9 * throughput_golden
         ), f"Throughput is slower than expected! Expected to be within 10% of ~{throughput_golden} tok/s but benchmarked {output_current['throughput']} tok/s"
->>>>>>> 419da0f5
 
         # If throughput is significantly improved (> 20%), update golden values accordingly.
         assert (
