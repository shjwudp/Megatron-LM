--- conflicted
+++ resolved
@@ -1,15 +1,3 @@
-<<<<<<< HEAD
-.publish_common_freeze:
-  stage: publish
-  rules:
-    - if: $BUILD == "no"
-      when: never
-    - if: ($CI_COMMIT_BRANCH == "main") && $PUBLISH == "yes" && $PUBLISH_SCOPE == "code-freeze"
-      when: manual
-    - when: never
-
-=======
->>>>>>> f150f42e
 .publish_common_release:
   stage: publish
   rules:
