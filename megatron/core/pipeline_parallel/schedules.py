# Copyright (c) 2022, NVIDIA CORPORATION. All rights reserved.

import contextlib
from functools import partial
from typing import Callable, Iterator, List, Optional, Union

import torch
from torch.autograd.variable import Variable

from megatron.core import parallel_state
from megatron.core.enums import ModelType
from megatron.core.pipeline_parallel.multi_module_communicator import (
    MultiModulePipelineCommunicator,
)
from megatron.core.pipeline_parallel.p2p_communication import P2PCommunicator
from megatron.core.pipeline_parallel.utils import (
    is_pp_first_stage,
    is_pp_last_stage,
    is_vp_first_stage,
    is_vp_last_stage,
)
from megatron.core.process_groups_config import ProcessGroupCollection
from megatron.core.transformer.moe.router import MoEAuxLossAutoScaler
from megatron.core.utils import (
    drain_embedding_wgrad_compute,
    get_attr_wrapped_model,
    get_model_config,
    get_model_type,
    nvtx_range_pop,
    nvtx_range_push,
)

from .combined_1f1b import (
    combined_1f1b_schedule_for_interleaved_pipelining,
    combined_1f1b_schedule_for_no_pipelining,
)

# Types
Shape = Union[List[int], torch.Size]


def get_forward_backward_func():
    """Retrieves the appropriate forward_backward function given the
    configuration of parallel_state.

    Returns a function that will perform all of the forward and
    backward passes of the model given the pipeline model parallel
    world size and virtual pipeline model parallel world size in the
    global parallel_state.

    Note that if using sequence parallelism, the sequence length component of
    the tensor shape is updated to original_sequence_length /
    tensor_model_parallel_world_size.

    The function returned takes the following arguments:

    forward_step_func (required): A function that takes a data
        iterator and a model as its arguments and return the model's
        forward output and the loss function. The loss function should
        take one torch.Tensor and return a torch.Tensor of loss and a
        dictionary of string -> torch.Tensor.

        A third argument, checkpoint_activations_microbatch, indicates
        that the activations for this microbatch should be
        checkpointed. A None value for this argument indicates that
        the default from the configuration should be used. This is
        used when the
        num_microbatches_with_partial_activation_checkpoints is used.

        For example:

        def loss_func(loss_mask, output_tensor):
            losses = output_tensor.float()
            loss_mask = loss_mask.view(-1).float()
            loss = torch.sum(losses.view(-1) * loss_mask) / loss_mask.sum()

            # Reduce loss for logging.
            averaged_loss = average_losses_across_data_parallel_group([loss])

            return loss, {'lm loss': averaged_loss[0]}

        def forward_step(data_iterator, model):
            data, loss_mask = next(data_iterator)
            output = model(data)
            return output, partial(loss_func, loss_mask)


        forward_backward_func(forward_step_func=forward_step, ...)


    data_iterator (required): an iterator over the data, will be
        passed as is to forward_step_func. Expected to be a list of
        iterators in the case of interleaved pipeline parallelism.

    model (required): the actual model. Expected to be a list of modules in the case of interleaved
        pipeline parallelism. Must be a (potentially wrapped) megatron.core.models.MegatronModule.

    num_microbatches (int, required):
        The number of microbatches to go through

    seq_length (int, required): Sequence length of the current global batch. If this is a dual-stack
        transformer, this is the encoder's sequence length. This is ignored if variable_seq_lengths
        in the config is True. Otherwise, each microbatch in the current global batch size must use
        this sequence length.

    micro_batch_size (int, required): The number of sequences in a microbatch.

    decoder_seq_length (int, optional): The sequence length for the decoder in a dual-stack
        transformer. This is ignored for a single-stack transformer.

    forward_only (optional, default = False): Perform only the forward step

    collect_non_loss_data (optional, bool, default=False): TODO

    first_val_step (bool, optional): Is the first step of the validation phase. Used by
        Transformer Engine modules to only update their fp8 weights only on the first validation
        step.

    adjust_tensor_shapes_fn (Callable, optional): A function that adjusts the receive and send
        tensor shapes. Only applicable in forward_backward_pipelining_without_interleaving for now.
        Takes in a list of receive shapes and a list of send shapes and returns the adjusted
        respective list of shapes. Thus it is not used in the other forward-backward functions
        which have different shape handling.

    """
    pipeline_model_parallel_size = parallel_state.get_pipeline_model_parallel_world_size()
    if pipeline_model_parallel_size > 1:
        if parallel_state.get_virtual_pipeline_model_parallel_world_size() is not None:
            forward_backward_func = forward_backward_pipelining_with_interleaving
        else:
            forward_backward_func = forward_backward_pipelining_without_interleaving
    else:
        forward_backward_func = forward_backward_no_pipelining
    return forward_backward_func


def deallocate_output_tensor(out, deallocate_pipeline_outputs=False):
    '''Pseudo-deallocate (i.e., set to scalar) the output tensor's '.data' field.

    This method should be called right after the output tensor has been
    sent to the next pipeline stage. At this point, the output tensor is
    only useful for its '.grad_fn' field, and not its '.data'.
    '''
    if (out is None) or (not deallocate_pipeline_outputs):
        return
    assert isinstance(out, torch.Tensor), "expected Tensor, found %s." % type(out).__name__
    assert out._base is None, "counter-productive to free a view of another tensor."
    out.data = torch.empty((1,), device=out.device, dtype=out.dtype)


def deallocate_output_tensor_safe(output_tensor, deallocate_pipeline_outputs=False):
    '''Deallocate output tensor, handling both tensor and dict cases.'''
    if not deallocate_pipeline_outputs:
        return

    # Check if output_tensor is None, empty list, or empty dict
    if output_tensor is None:
        return
    if isinstance(output_tensor, (list, tuple)) and len(output_tensor) == 0:
        return
    if isinstance(output_tensor, dict) and len(output_tensor) == 0:
        return

    # Extract from list if needed
    tensor = output_tensor[0] if isinstance(output_tensor, list) else output_tensor

    # Handle dict case - deallocate all tensor values
    if isinstance(tensor, dict):
        for value in tensor.values():
            if isinstance(value, torch.Tensor):
                deallocate_output_tensor(value, deallocate_pipeline_outputs)
    # Handle tensor case
    elif isinstance(tensor, torch.Tensor):
        deallocate_output_tensor(tensor, deallocate_pipeline_outputs)


def custom_backward(output, grad_output):
    '''Directly call C++ autograd engine.

    To make the 'deallocate_output_tensor' (above) optimization work, the C++
    autograd engine must be called directly, bypassing Pytorch's
    torch.autograd.backward. Pytorch's 'backward' checks that the output and
    grad have the same shape, while C++'s 'backward' does not.
    '''

    assert output.numel() == 1, "output should be pseudo-'freed' in schedule, to optimize memory"
    assert isinstance(output, torch.Tensor), "output == '%s'." % type(output).__name__
    assert isinstance(grad_output, (torch.Tensor, type(None))), (
        "grad_output == '%s'." % type(grad_output).__name__
    )

    # Handle scalar output
    if grad_output is None:
        assert output.numel() == 1, "implicit grad requires scalar output."
        grad_output = torch.ones_like(output, memory_format=torch.preserve_format)

    # Call c++ engine [ see torch/csrc/autograd/python_engine.cpp ]
    Variable._execution_engine.run_backward(
        tensors=(output,),
        grad_tensors=(grad_output,),
        keep_graph=False,
        create_graph=False,
        inputs=tuple(),
        allow_unreachable=True,
        accumulate_grad=True,
    )


def set_current_microbatch(model, microbatch_id):
    """Set the current microbatch."""
    decoder_exists = True
    model_with_decoder = None
    try:
        model_with_decoder = get_attr_wrapped_model(
            model, "decoder", allow_none=False, return_model_obj=True
        )
    except RuntimeError:
        decoder_exists = False
    if decoder_exists and model_with_decoder is not None:
        for layer in model_with_decoder.decoder.layers:
            layer.current_microbatch = microbatch_id
        if hasattr(model_with_decoder, 'mtp'):
            for layer in model_with_decoder.mtp.layers:
                layer.transformer_layer.current_microbatch = microbatch_id


def forward_step_calc_loss(
    model,
    output_tensor,
    loss_func,
    config,
    vp_stage,
    collect_non_loss_data,
    num_microbatches,
    forward_data_store,
    cp_group_size=None,
    is_last_stage=None,
):
    """Calculate the loss and number of tokens for forward_step()"""

    from megatron.core.transformer.multi_token_prediction import MTPLossAutoScaler

    model_vp_stage = getattr(model, "vp_stage", None)
    if vp_stage is not None and model_vp_stage is not None:
        assert (
            vp_stage == model_vp_stage
        ), f"vp_stage ({vp_stage}) doesn't match model_vp_stage ({model_vp_stage})"

    if cp_group_size is None and is_last_stage is None:
        # fallback to parallel state
        cp_group_size = parallel_state.get_context_parallel_world_size()
        is_last_stage = parallel_state.is_pipeline_last_stage(
            ignore_virtual=False, vp_stage=vp_stage
        )
    else:
        assert (
            cp_group_size is not None and is_last_stage is not None
        ), "cp_group_size and is_last_stage must be provided"

    num_tokens = torch.tensor(0, dtype=torch.int)
    if is_last_stage:
        if not collect_non_loss_data:
            outputs = loss_func(output_tensor)
            if len(outputs) == 3:
                output_tensor, num_tokens, loss_reduced = outputs
                if not config.calculate_per_token_loss:
                    output_tensor /= num_tokens
                    output_tensor /= num_microbatches
            else:
                # preserve legacy loss averaging behavior (ie, over the number of microbatches)
                assert len(outputs) == 2
                output_tensor, loss_reduced = outputs
                output_tensor *= cp_group_size
                output_tensor /= num_microbatches
            forward_data_store.append(loss_reduced)
        else:
            data = loss_func(output_tensor, non_loss_data=True)
            forward_data_store.append(data)

    if config.timers is not None:
        config.timers('forward-compute').stop()

    # Set the loss scale for the auxiliary loss of the MoE layer.
    # Since we use a trick to do backward on the auxiliary loss, we need to set the scale
    # explicitly.
    if hasattr(config, 'num_moe_experts') and config.num_moe_experts is not None:
        # Calculate the loss scale based on the grad_scale_func if available, else default to 1.
        loss_scale = (
            config.grad_scale_func(torch.ones(1, device=output_tensor.device))
            if config.grad_scale_func is not None
            else torch.ones(1, device=output_tensor.device)
        )
        # Set the loss scale
        if config.calculate_per_token_loss:
            MoEAuxLossAutoScaler.set_loss_scale(loss_scale)
        else:
            MoEAuxLossAutoScaler.set_loss_scale(loss_scale / num_microbatches)

    # Set the loss scale for Multi-Token Prediction (MTP) loss.
    if hasattr(config, 'mtp_num_layers') and config.mtp_num_layers is not None:
        # Calculate the loss scale based on the grad_scale_func if available, else default to 1.
        loss_scale = (
            config.grad_scale_func(torch.ones(1, device=output_tensor.device))
            if config.grad_scale_func is not None
            else torch.ones(1, device=output_tensor.device)
        )
        # Set the loss scale
        if config.calculate_per_token_loss:
            MTPLossAutoScaler.set_loss_scale(loss_scale)
        else:
            MTPLossAutoScaler.set_loss_scale(loss_scale / num_microbatches)

    return output_tensor, num_tokens


def forward_step(
    forward_step_func,
    data_iterator,
    model,
    num_microbatches,
    input_tensor,
    forward_data_store,
    config,
    cp_group_size,
    collect_non_loss_data=False,
    checkpoint_activations_microbatch=None,
    is_first_microbatch=False,
    current_microbatch=None,
    vp_stage=None,
    is_last_stage=True,
):
    """Forward step for passed-in model.

    If it is the first stage, the input tensor is obtained from the data_iterator.
    Otherwise, the passed-in input_tensor is used.

    Args:
        forward_step_func (callable):
            The forward step function for the model that takes the
            data iterator as the first argument, and model as the second.
            This user's forward step is expected to output a tuple of two elements:

                1. The output object from the forward step. This output object needs to be a
                    tensor or some kind of collection of tensors. The only hard requirement
                    for this object is that it needs to be acceptible as input into the second
                    function.
                2. A function to reduce (optionally) the output from the forward step. This
                    could be a reduction over the loss from the model, it could be a function that
                    grabs the output from the model and reformats, it could be a function that just
                    passes through the model output. This function must have one of the following
                    patterns, and depending on the pattern different things happen internally:

                        a. A tuple of reduced loss and some other data. Note that in this case
                            the first argument is divided by the number of global microbatches,
                            assuming it is a loss, so that the loss is stable as a function of
                            the number of devices the step is split across.
                        b. A triple of reduced loss, number of tokens, and some other data. This
                            is similar to case (a), but the loss is further averaged across the
                            number of tokens in the batch. If the user is not already averaging
                            across the number of tokens, this pattern is useful to use.
                        c. Any arbitrary data the user wants (eg a dictionary of tensors, a list
                            of tensors, etc in the case of inference). To trigger case 3 you need
                            to specify `collect_non_loss_data=True` and you may also want to
                            specify `forward_only=True` in the call to the parent forward_backward
                            function.
        data_iterator (iterator):
            The data iterator.
        model (nn.Module):
            The model to perform the forward step on.
        num_microbatches (int):
            The number of microbatches.
        input_tensor (Tensor or list[Tensor]):
            The input tensor(s) for the forward step.
        forward_data_store (list):
            The list to store the forward data. If you go down path 2.a or
            2.b for the return of your forward reduction function then this will store only the
            final dimension of the output, for example the metadata output by the loss function.
            If you go down the path of 2.c then this will store the entire output of the forward
            reduction function applied to the model output.
        config (object):
            The configuration object.
        collect_non_loss_data (bool, optional):
            Whether to collect non-loss data. Defaults to False.
            This is the path to use if you want to collect arbitrary output from the model forward,
            such as with inference use cases. Defaults to False.
        checkpoint_activations_microbatch (int, optional):
            The microbatch to checkpoint activations.
            Defaults to None.
        is_first_microbatch (bool, optional):
            Whether it is the first microbatch. Defaults to False.
        current_microbatch (int, optional):
            The current microbatch. Defaults to None.
        vp_stage (int, optional):
            The virtual pipeline stage. Defaults to None.
        is_last_stage (bool, optional):
            Whether it is the last stage. Defaults to True.
            Also considering virtual stages.
            In case of PP/VPP, is_last_stage/is_vp_last_stage.

    Returns:
        Tensor or list[Tensor]: The output object(s) from the forward step.
        Tensor: The number of tokens.
    """
    from megatron.core.transformer.multi_token_prediction import MTPLossAutoScaler

    if config.timers is not None:
        config.timers('forward-compute', log_level=2).start()

    if is_first_microbatch and hasattr(model, 'set_is_first_microbatch'):
        model.set_is_first_microbatch()
    if current_microbatch is not None:
        set_current_microbatch(model, current_microbatch)

    unwrap_output_tensor = False
    if not isinstance(input_tensor, list):
        input_tensor = [input_tensor]
        unwrap_output_tensor = True

    set_input_tensor = get_attr_wrapped_model(model, "set_input_tensor")
    set_input_tensor(input_tensor)

    if config.enable_autocast:
        context_manager = torch.autocast("cuda", dtype=config.autocast_dtype)
    else:
        context_manager = contextlib.nullcontext()
    with context_manager:
        if checkpoint_activations_microbatch is None:
            output_tensor, loss_func = forward_step_func(data_iterator, model)
        else:
            output_tensor, loss_func = forward_step_func(
                data_iterator, model, checkpoint_activations_microbatch
            )
    output_tensor, num_tokens = forward_step_calc_loss(
        model,
        output_tensor,
        loss_func,
        config,
        vp_stage,
        collect_non_loss_data,
        num_microbatches,
        forward_data_store,
        cp_group_size,
        is_last_stage,
    )

    if unwrap_output_tensor:
        return output_tensor, num_tokens
    return [output_tensor], num_tokens


def backward_step(input_tensor, output_tensor, output_tensor_grad, model_type, config):
    """Backward step through passed-in output tensor.

    If last stage, output_tensor_grad is None, otherwise gradient of loss
    with respect to stage's output tensor.

    Supports both tensor and dictionary formats:
    - Tensor format (legacy): input_tensor, output_tensor, output_tensor_grad are tensors/lists
    - Dictionary format (multi module case): tensors are dictionaries with module names as keys
      - input_tensor: dict with module names as keys
      - output_tensor: dict with module names as keys (or scalar loss for last stage)
      - output_tensor_grad: dict with module names as keys (or None for last stage)
      - Returns: input_tensor_grad as dict with same keys as input_tensor

    Returns gradient of loss with respect to input tensor (None if first
    stage)."""

    # NOTE: This code currently can handle at most one skip connection. It
    # needs to be modified slightly to support arbitrary numbers of skip
    # connections.

    if config.timers is not None:
        config.timers('backward-compute', log_level=2).start()

    # Detect if we're using dictionary format
    is_dict_format = isinstance(input_tensor, dict) or isinstance(output_tensor, dict)

    if is_dict_format:
        # Handle dictionary format for multi-module pipeline
        return _backward_step_dict_format(
            input_tensor, output_tensor, output_tensor_grad, model_type, config
        )
    else:
        # Handle legacy tensor format
        return _backward_step_tensor_format(
            input_tensor, output_tensor, output_tensor_grad, model_type, config
        )


def _backward_step_tensor_format(
    input_tensor, output_tensor, output_tensor_grad, model_type, config
):
    """Legacy backward step implementation for tensor format."""

    # Retain the grad on the input_tensor.
    unwrap_input_tensor_grad = False
    if not isinstance(input_tensor, list):
        input_tensor = [input_tensor]
        unwrap_input_tensor_grad = True
    for x in input_tensor:
        if x is not None:
            x.retain_grad()

    if not isinstance(output_tensor, list):
        output_tensor = [output_tensor]
    if not isinstance(output_tensor_grad, list):
        output_tensor_grad = [output_tensor_grad]

    # Backward pass.
    if output_tensor_grad[0] is None and config.grad_scale_func is not None:
        output_tensor[0] = config.grad_scale_func(output_tensor[0])

    # In multi-modal models like VLM, some batches may not have images.
    # When no image is present, the vision encoder (as a separate pipeline stage)
    # will not participate in the computation.
    # This results in a tensor that does not require gradients.
    # In such cases, we intentionally skip the backward pass while preserving zero gradients.
    if output_tensor[0].requires_grad:
        if config.deallocate_pipeline_outputs:
            custom_backward(output_tensor[0], output_tensor_grad[0])
        else:
            torch.autograd.backward(output_tensor[0], grad_tensors=output_tensor_grad[0])

    # Collect the grad of the input_tensor.
    input_tensor_grad = [None]
    if input_tensor is not None:
        input_tensor_grad = []
        for x in input_tensor:
            if x is None:
                input_tensor_grad.append(None)
            else:
                input_tensor_grad.append(x.grad)

    if unwrap_input_tensor_grad:
        input_tensor_grad = input_tensor_grad[0]

    if config.timers is not None:
        config.timers('backward-compute').stop()

    return input_tensor_grad


def _backward_step_dict_format(input_tensor, output_tensor, output_tensor_grad, model_type, config):
    """Enhanced backward step implementation for dictionary format."""

    if isinstance(input_tensor, torch.Tensor):
        input_tensor.retain_grad()

    # Retain gradients on all input tensors
    for module_name, tensor in input_tensor.items():
        if isinstance(tensor, list):
            tensor = tensor[0]
        if tensor is not None:
            tensor.retain_grad()

    # Last stage: output_tensor is a scalar loss, wrap in dict for uniform handling
    # Use the first input tensor key as the main module name
    # for now last stage only has one module LLM
    if not isinstance(output_tensor, dict):
        all_keys = list(input_tensor.keys())
        assert len(all_keys) == 1, "Last stage only has one module LLM"
        main_module_key = all_keys[0]
        output_tensor = {main_module_key: output_tensor}

    # Handle output_tensor_grad: None (last stage) or dict (intermediate stages)
    if not output_tensor_grad:
        # Last stage: no gradient from next stage
        output_tensor_grad = {key: None for key in output_tensor.keys()}

    # Apply grad scaling if needed (for last stage)
    for module_name in output_tensor.keys():
        if output_tensor_grad[module_name] is None and config.grad_scale_func is not None:
            output_tensor[module_name] = config.grad_scale_func(output_tensor[module_name])

    # Perform backward pass for each module
    for module_name in output_tensor.keys():
        output_tensor_module = output_tensor[module_name]
        output_tensor_grad_module = output_tensor_grad[module_name]

        # Skip backward if tensor doesn't require gradients
        if output_tensor_module is not None and output_tensor_module.requires_grad:
            if config.deallocate_pipeline_outputs:
                custom_backward(output_tensor_module, output_tensor_grad_module)
            else:
                torch.autograd.backward(
                    output_tensor_module, grad_tensors=output_tensor_grad_module
                )

    # Collect gradients for input tensors
    input_tensor_grad = {}
    for module_name, tensor in input_tensor.items():
        if isinstance(tensor, list):
            tensor = tensor[0]
        if tensor is None:
            input_tensor_grad[module_name] = None
        else:
            input_tensor_grad[module_name] = tensor.grad

    if config.timers is not None:
        config.timers('backward-compute').stop()

    return input_tensor_grad


def check_first_val_step(first_val_step, forward_only, cond):
    """Check if it is the first validation step."""
    if (first_val_step is not None) and forward_only:
        return first_val_step and cond
    else:
        return cond


def forward_backward_no_pipelining(
    *,
    forward_step_func,
    data_iterator: Union[Iterator, List[Iterator]],
    model: Union[torch.nn.Module, List[torch.nn.Module]],
    num_microbatches: int,
    seq_length: int,  # unused
    micro_batch_size: int,  # unused
    decoder_seq_length: Optional[int] = None,  # unused
    forward_only: bool = False,
    collect_non_loss_data: bool = False,
    first_val_step: Optional[bool] = None,
    adjust_tensor_shapes_fn: Optional[Callable] = None,  # unused
    pg_collection: Optional[ProcessGroupCollection] = None,
):
    """Run forward and backward passes with no pipeline parallelism"""

    if pg_collection is None:
        tp_group = parallel_state.get_tensor_model_parallel_group()
        cp_group = parallel_state.get_context_parallel_group()
        embd_group = parallel_state.get_embedding_group(check_initialized=False)
        pp_group = parallel_state.get_pipeline_model_parallel_group()
        pos_emb_group = parallel_state.get_position_embedding_group(check_initialized=False)
        pg_collection = ProcessGroupCollection()
        pg_collection.tp = tp_group
        pg_collection.cp = cp_group
        pg_collection.embd = embd_group
        pg_collection.pos_embd = pos_emb_group
        pg_collection.pp = pp_group
        pg_collection.dp_cp = parallel_state.get_data_parallel_group(
            with_context_parallel=True, partial_data_parallel=False
        )

    elif pg_collection is not None:
        assert hasattr(pg_collection, 'tp')
        assert hasattr(pg_collection, 'cp')
        assert hasattr(pg_collection, 'embd'), (
            "pg_collection must have a embd. In previous version, it is used default "
            "`parallel_state.default_embedding_ranks` to create the process group. If you are "
            "using the default process group, please use `parallel_state.get_embedding_group()` "
            "to get the process group. If you don't need explicitly set it to None."
        )
        assert hasattr(pg_collection, 'pos_embd'), (
            "pg_collection must have a pos_embd. In previous version, it is used default "
            "`parallel_state.default_position_embedding_ranks` to create the process group. "
            "If you are using the default process group, "
            "please use `parallel_state.get_position_embedding_group()` "
            "to get the process group. If you don't need explicitly set it to None."
        )
        assert hasattr(pg_collection, 'pp')
        assert hasattr(pg_collection, 'dp_cp')

    if isinstance(model, list):
        assert len(model) == 1, "non-pipeline-parallel schedule does not support model chunking"
        model = model[0]
    if isinstance(data_iterator, list):
        assert (
            len(data_iterator) == 1
        ), "non-pipeline-parallel schedule does not support model chunking"
        data_iterator = data_iterator[0]
    assert (
        adjust_tensor_shapes_fn is None
    ), "adjust_tensor_shapes_fn is not supported for non-pipeline-parallel schedule"

    config = get_model_config(model)
    if config.timers is not None:
        config.timers('forward-backward', log_level=1).start(barrier=config.barrier_with_L1_time)

    no_sync_func = config.no_sync_func
    if no_sync_func is None:
        no_sync_func = contextlib.nullcontext

    model_type = get_model_type(model)

    forward_data_store = []
    input_tensor, output_tensor_grad = None, None
    total_num_tokens = torch.zeros([], dtype=torch.int, device="cuda")

    if config.overlap_moe_expert_parallel_comm and not forward_only:
        forward_data_store, total_num_tokens = combined_1f1b_schedule_for_no_pipelining(
            forward_step_func,
            data_iterator,
            model,
            num_microbatches,
            input_tensor,
            output_tensor_grad,
            forward_data_store,
            config,
            collect_non_loss_data,
            first_val_step,
            forward_only,
            no_sync_func,
            total_num_tokens,
            partial(check_first_val_step, first_val_step, forward_only),
        )
    else:
        with no_sync_func():
            for i in range(num_microbatches - 1):
                output_tensor, num_tokens = forward_step(
                    forward_step_func,
                    data_iterator,
                    model,
                    num_microbatches,
                    input_tensor,
                    forward_data_store,
                    config,
                    pg_collection.cp.size(),
                    collect_non_loss_data,
                    is_first_microbatch=check_first_val_step(first_val_step, forward_only, i == 0),
                    current_microbatch=i,
                )
                total_num_tokens += num_tokens
                if not forward_only:
                    backward_step(
                        input_tensor, output_tensor, output_tensor_grad, model_type, config
                    )
        # Run computation for last microbatch out of context handler (want to
        # synchronize gradients).
        output_tensor, num_tokens = forward_step(
            forward_step_func,
            data_iterator,
            model,
            num_microbatches,
            input_tensor,
            forward_data_store,
            config,
            pg_collection.cp.size(),
            collect_non_loss_data,
            is_first_microbatch=check_first_val_step(
                first_val_step, forward_only, num_microbatches == 1
            ),
            current_microbatch=num_microbatches - 1,
        )

        total_num_tokens += num_tokens

        if not forward_only:
            backward_step(input_tensor, output_tensor, output_tensor_grad, model_type, config)

    if config.finalize_model_grads_func is not None and not forward_only:
        # Finalize model grads (perform full grad all-reduce / reduce-scatter for
        # data parallelism and layernorm all-reduce for sequence parallelism).
        config.finalize_model_grads_func(
            [model],
            total_num_tokens if config.calculate_per_token_loss else None,
            pg_collection=pg_collection,
        )

    if config.timers is not None:
        config.timers('forward-backward').stop()

    return forward_data_store


def clear_embedding_activation_buffer(config, model, is_last_stage):
    """Clear embedding activation buffer."""

    if is_last_stage and config.defer_embedding_wgrad_compute:
        if isinstance(model, list):
            embedding_module = get_attr_wrapped_model(
                model[-1], 'post_process', return_model_obj=True
            )
        else:
            embedding_module = get_attr_wrapped_model(model, 'post_process', return_model_obj=True)

        # Need to ensure no stray activations exists in this buffer
        embedding_module.embedding_activation_buffer.clear()

        return embedding_module
    else:
        return None


def finish_embedding_wgrad_compute(config, embedding_module, is_last_stage, tp_group):
    """Finish embedding wgrad compute."""
    if is_last_stage and config.defer_embedding_wgrad_compute:
        embedding_activation_buffer = embedding_module.embedding_activation_buffer
        grad_output_buffer = embedding_module.grad_output_buffer
        weight = (
            embedding_module.output_layer.weight
            if embedding_module.share_embeddings_and_output_weights
            else embedding_module.shared_embedding_or_output_weight()
        )

        drain_embedding_wgrad_compute(
            config, embedding_activation_buffer, grad_output_buffer, weight, tp_group
        )


def get_pp_rank_microbatches(
    num_microbatches,
    num_model_chunks,
    microbatch_group_size_per_vp_stage,
    forward_only=False,
    overlap_moe_expert_parallel_comm=False,
    p2p_communicator: Optional[P2PCommunicator] = None,
):
    """Get the number of total, warmup, and remaining microbatches in PP scheduling."""
    if p2p_communicator is not None:
        pipeline_parallel_size = p2p_communicator.pp_group.size()
        pipeline_parallel_rank = p2p_communicator.pp_group.rank()
        virtual_pipeline_parallel_size = p2p_communicator.virtual_pipeline_model_parallel_size
    else:
        pipeline_parallel_size = parallel_state.get_pipeline_model_parallel_world_size()
        pipeline_parallel_rank = parallel_state.get_pipeline_model_parallel_rank()
        virtual_pipeline_parallel_size = (
            parallel_state.get_virtual_pipeline_model_parallel_world_size()
        )

    total_num_microbatches = num_microbatches * num_model_chunks
    are_all_microbatches_in_warmup = False

    if forward_only:
        num_warmup_microbatches = total_num_microbatches
    elif pipeline_parallel_size > 1:
        if virtual_pipeline_parallel_size is None:
            # forward_backward_pipelining_without_interleaving
            num_warmup_microbatches = pipeline_parallel_size - pipeline_parallel_rank - 1
        else:
            # forward_backward_pipelining_with_interleaving
            # Run (num_model_chunks-1)*microbatch_group_size_per_vp_stage on
            # all workers, followed by more microbatches after depending on
            # stage ID (more forward passes for earlier stages, later stages can
            # immediately start with 1F1B).
            num_warmup_microbatches = (pipeline_parallel_size - pipeline_parallel_rank - 1) * 2
            num_warmup_microbatches += (num_model_chunks - 1) * microbatch_group_size_per_vp_stage
            # When enabling overlap_moe_expert_parallel_comm, we schedule one extra micro-batch
            # forward step before the 1f1b stages. This is needed to ensure the forward
            # and backward computations are independent in all 1f1b steps.
            if overlap_moe_expert_parallel_comm:
                num_warmup_microbatches = num_warmup_microbatches + 1
    else:
        # forward_backward_no_pipelining
        # This path is only used for cuda graph capturing compatibility for the PP=1 case.
        num_warmup_microbatches = 0

    if num_warmup_microbatches >= total_num_microbatches:
        num_warmup_microbatches = total_num_microbatches
        are_all_microbatches_in_warmup = True
    num_microbatches_remaining = total_num_microbatches - num_warmup_microbatches

    return (
        total_num_microbatches,
        are_all_microbatches_in_warmup,
        num_warmup_microbatches,
        num_microbatches_remaining,
    )


def get_schedule_table(num_microbatches, num_model_chunks, microbatch_group_size_per_vp_stage):
    """Get the schedule table for PP scheduling."""
    schedule_table = []
    for min_microbatch_id_in_group in range(
        0, num_microbatches, microbatch_group_size_per_vp_stage
    ):
        if min_microbatch_id_in_group + microbatch_group_size_per_vp_stage >= num_microbatches:
            # Construct schedule for the last microbatch group
            schedule_table.extend(
                [
                    (microbatch_id, model_chunk_id)
                    for model_chunk_id in range(num_model_chunks)
                    for microbatch_id in range(min_microbatch_id_in_group, num_microbatches)
                ]
            )
        else:
            # Construct schedule for other microbatch groups
            schedule_table.extend(
                [
                    (microbatch_id, model_chunk_id)
                    for model_chunk_id in range(num_model_chunks)
                    for microbatch_id in range(
                        min_microbatch_id_in_group,
                        min_microbatch_id_in_group + microbatch_group_size_per_vp_stage,
                    )
                ]
            )
    return schedule_table


def convert_schedule_table_to_order(num_warmup_microbatches, num_model_chunks, schedule_table):
    """Convert a tunable schedule lookup table to the te.make_graphed_callables() accepted
    order format. For example, the tunable schedule table for PP2 N3M5 with VP2 is as below:
    virtual_microbatch_id | 0 1 2 3 4 5 6 7 8 9
    microbatch_id         | 0 1 2 0 1 2 3 4 3 4
    model_chunk_id        | 0 0 0 1 1 1 0 0 1 1

    Then the forward backward separated order is:
    forward               | 1 1 1 2 2 2 1 1 2 2
    backward              | -2 -2 -2 -1 -1 -1 -2 -2 -1 -1

    If num_warmup_microbatches is 5, the output order is:
    1 1 1 2 2 2 -2 1 -2 1 -2 2 -1 2 -1 -1 -2 -2 -1 -1
    """
    _, model_chunk_id_table = zip(*schedule_table)
    forward_order = [chunk_id + 1 for chunk_id in model_chunk_id_table]
    backward_order = [chunk_id - num_model_chunks for chunk_id in model_chunk_id_table]
    order = forward_order[:num_warmup_microbatches]
    for i in range(num_warmup_microbatches, len(forward_order)):
        order.append(forward_order[i])
        order.append(backward_order[i - num_warmup_microbatches])
    if num_warmup_microbatches > 0:
        order.extend(backward_order[-num_warmup_microbatches:])
    return order


def forward_backward_pipelining_with_interleaving(
    *,
    forward_step_func,
    data_iterator: Union[Iterator, List[Iterator]],
    model: Union[torch.nn.Module, List[torch.nn.Module]],
    num_microbatches: int,
    seq_length: int,
    micro_batch_size: int,
    decoder_seq_length: Optional[int] = None,
    forward_only: bool = False,
    collect_non_loss_data: bool = False,
    first_val_step: Optional[bool] = None,
    adjust_tensor_shapes_fn: Optional[Callable] = None,  # unused
    p2p_communicator: Optional[P2PCommunicator] = None,
    pg_collection: Optional[ProcessGroupCollection] = None,
):
    """Run interleaved 1F1B schedule (model split into model chunks), with
    communication between pipeline stages as needed.

    Returns dictionary with losses if the last stage, empty dict otherwise."""

    # Convention used in this function:
    # num_microbatches for number of microbatches per pipeline stage;
    # num_model_chunks for virtual pipeline size;
    # then total_num_microbatches = num_microbatches * num_model_chunks.
    # Their corresponding index variables are
    # microbatch_id in [0, num_microbatches)
    # model_chunk_id in [0, num_model_chunks)
    # virtual_microbatch_id in [0, total_num_microbatches)

    config = get_model_config(model[0])
    if p2p_communicator is None and pg_collection is None:
        p2p_communicator = P2PCommunicator(
            pp_group=parallel_state.get_pipeline_model_parallel_group(), config=config
        )
        tp_group = parallel_state.get_tensor_model_parallel_group()
        cp_group = parallel_state.get_context_parallel_group()
        embd_group = parallel_state.get_embedding_group(check_initialized=False)
        pp_group = parallel_state.get_pipeline_model_parallel_group()
        pos_emb_group = parallel_state.get_position_embedding_group(check_initialized=False)

        pg_collection = ProcessGroupCollection()
        pg_collection.tp = tp_group
        pg_collection.cp = cp_group
        pg_collection.embd = embd_group
        pg_collection.pos_embd = pos_emb_group
        pg_collection.pp = pp_group
        pg_collection.dp_cp = parallel_state.get_data_parallel_group(
            with_context_parallel=True, partial_data_parallel=False
        )

    elif p2p_communicator is not None and pg_collection is not None:
        model_type = get_model_type(model[0])
        assert model_type != ModelType.encoder_and_decoder, (
            "encoder PP stages not yet supported when passing custom process groups. "
            "support coming soon!"
        )
        assert hasattr(p2p_communicator, 'config'), "p2p_communicator must have a config"
        assert hasattr(pg_collection, 'tp'), "pg_collection must have a tp_group"
        assert hasattr(pg_collection, 'cp'), "pg_collection must have a cp_group"
        assert hasattr(pg_collection, 'embd'), (
            "pg_collection must have a embd. In previous version, it is used default "
            "`parallel_state.default_embedding_ranks` to create the process group. If you are "
            "using the default process group, please use `parallel_state.get_embedding_group()` "
            "to get the process group. If you don't need explicitly set it to None."
        )
        assert hasattr(pg_collection, 'pos_embd'), (
            "pg_collection must have a pos_embd. In previous version, it is used default "
            "`parallel_state.default_position_embedding_ranks` to create the process group."
            " If you are using the default process group, please use "
            "`parallel_state.get_position_embedding_group()` "
            "If you don't need pos_embd_group, you need to explicitly set it to None."
        )
        assert hasattr(pg_collection, 'pp'), "pg_collection must have a pp_group"
        assert hasattr(pg_collection, 'dp_cp'), "pg_collection must have a dp_cp_group"
        tp_group = pg_collection.tp
        cp_group = pg_collection.cp
    else:
        raise ValueError(
            "Invalid combination of p2p_communicator, pg_collection"
            " provide none or provide all the process groups"
        )

    assert isinstance(model, list), "interleaved pipeline parallelism expected model chunking"
    assert all(isinstance(chunk, torch.nn.Module) for chunk in model), "invalid model chunking"
    assert isinstance(
        data_iterator, list
    ), "interleaved pipeline parallelism expected each model chunk to have a data iterator"
    assert (
        adjust_tensor_shapes_fn is None
    ), "adjust_tensor_shapes_fn is not supported for interleaved pipeline parallelism"

    if config.overlap_p2p_comm and config.batch_p2p_comm:
        raise ValueError("Can not use both overlap_p2p_comm and batch_p2p_comm")

    # Needed only when gradients are finalized in M-Core
    if config.finalize_model_grads_func is not None and not forward_only:
        # vp is ignored for clear_embedding_activation_buffer
        embedding_module = clear_embedding_activation_buffer(
            config, model, is_pp_last_stage(p2p_communicator.pp_group)
        )

    if config.timers is not None:
        config.timers('forward-backward', log_level=1).start(barrier=config.barrier_with_L1_time)

    # Disable async grad reductions
    no_sync_func = config.no_sync_func
    if isinstance(no_sync_func, list):

        def multi_no_sync():
            stack = contextlib.ExitStack()
            for model_chunk_no_sync_func in config.no_sync_func:
                stack.enter_context(model_chunk_no_sync_func())
            return stack

        no_sync_func = multi_no_sync
    if no_sync_func is None:
        no_sync_func = contextlib.nullcontext
    no_sync_context = None

    if config.grad_sync_func is not None and not isinstance(config.grad_sync_func, list):
        config.grad_sync_func = [config.grad_sync_func for _ in model]

    if config.param_sync_func is not None and not isinstance(config.param_sync_func, list):
        config.param_sync_func = [config.param_sync_func for _ in model]

    # Disable config.grad_sync_func and config.param_sync_func if only running forward passes.
    # They will be re-enabled at the end of this function.
    grad_sync_func, param_sync_func = None, None
    if forward_only:
        grad_sync_func, param_sync_func = config.grad_sync_func, config.param_sync_func
        config.grad_sync_func, config.param_sync_func = None, None

    def disable_grad_sync():
        """Disable asynchronous grad reductions"""
        nonlocal no_sync_context
        if no_sync_context is None:
            no_sync_context = no_sync_func()
            no_sync_context.__enter__()

    def enable_grad_sync():
        """Enable asynchronous grad reductions"""
        nonlocal no_sync_context
        if no_sync_context is not None:
            no_sync_context.__exit__(None, None, None)
            no_sync_context = None

    disable_grad_sync()

    # Model chunk IDs with synchronized grads
    synchronized_model_chunks = set()

    input_tensors = [[] for _ in range(len(model))]
    output_tensors = [[] for _ in range(len(model))]
    total_num_tokens = torch.zeros([], dtype=torch.int, device="cuda")

    forward_data_store = []
    output_tensor_grads = None
    if not forward_only:
        output_tensor_grads = [[] for _ in range(len(model))]
    else:
        output_tensor_grads = None

    pipeline_parallel_size = p2p_communicator.pp_group.size()
    pipeline_parallel_rank = p2p_communicator.pp_group.rank()

    if (
        config.microbatch_group_size_per_vp_stage > num_microbatches
        or config.microbatch_group_size_per_vp_stage < pipeline_parallel_size
    ):
        msg = (
            'The number of contiguous micro-batches in a virtual pipeline stage'
            f'should range in [PP={pipeline_parallel_size} , M={num_microbatches}]'
        )
        raise ValueError(msg)

    # If the final micro-batch group has fewer micro-batches than pipeline-parallel size,
    # the pipeline will have dependency bubbles.
    final_microbatch_group_size = num_microbatches % config.microbatch_group_size_per_vp_stage
    if 0 < final_microbatch_group_size < pipeline_parallel_size:
        msg = 'The remainder of M (the total micro-batches) divided by N (number of '
        msg += 'contiguous micro-batches in a virtual pipeline stage) should be 0, '
        msg += 'or larger than or equal to the pipeline-parallel size, but it is '
        msg += f'{final_microbatch_group_size}. '
        msg += 'Otherwise, it introduces dependency bubbles in the pipeline '
        msg += 'and reduces throughput.'
        raise RuntimeError(msg)

    model_type = get_model_type(model[0])

    tensor_shape = [seq_length, micro_batch_size, config.hidden_size]
    tensor_shape[0] = tensor_shape[0] // cp_group.size()
    if config.sequence_parallel:
        tensor_shape[0] = tensor_shape[0] // tp_group.size()

    # Compute number of warmup and remaining microbatches.
    # seems only used for vpp
    num_model_chunks = len(model)
    (
        total_num_microbatches,
        are_all_microbatches_in_warmup,
        num_warmup_microbatches,
        num_microbatches_remaining,
    ) = get_pp_rank_microbatches(
        num_microbatches,
        num_model_chunks,
        config.microbatch_group_size_per_vp_stage,
        forward_only=forward_only,
        overlap_moe_expert_parallel_comm=config.overlap_moe_expert_parallel_comm,
        p2p_communicator=p2p_communicator,
    )

    # Checkpoint the activations of partial Transformer layers in a number of micro-batches
    # within the maximum outstanding micro-batch backpropagations.
    # Micro-batches with the ids less than 'num_microbatches_with_partial_activation_checkpoints'
    # checkpoint partial Transformer layers (or skip checkpointing) and
    # the rest of micro-batches within a window of micro-batches checkpoint
    # all Transformer layers. The window of micro-batches is set by the maximum
    # outstanding backpropagations and becomes smaller at later pipeline stages.
    # Please refer the appendix C in https://arxiv.org/pdf/2205.05198.pdf
    max_outstanding_backprops = None
    if config.num_microbatches_with_partial_activation_checkpoints is not None:
        max_outstanding_backprops = num_warmup_microbatches + 1

    # Synchronize params for first two model chunks
    if config.param_sync_func is not None:
        config.param_sync_func[0](model[0].parameters())
        config.param_sync_func[1](model[1].parameters())

    # Create a tunable schedule lookup table.
    # The schedule lookup table uses the virtual_microbatch_id to find the corresponding
    # microbatch_id and model_chunk_id. For example, the tunable schedule table for
    # PP2 N3M5 with VP2 is constructed as below:
    # virtual_microbatch_id | 0 1 2 3 4 5 6 7 8 9
    # microbatch_id         | 0 1 2 0 1 2 3 4 3 4
    # model_chunk_id        | 0 0 0 1 1 1 0 0 1 1
    schedule_table = get_schedule_table(
        num_microbatches, len(model), config.microbatch_group_size_per_vp_stage
    )

    # Decouple individual lookup table for microbatch_id and model_chunk_id.
    # For example, the micro-batch table for PP2 N3M5 with VP2 is
    # virtual_microbatch_id | 0 1 2 3 4 5 6 7 8 9
    # microbatch_id         | 0 1 2 0 1 2 3 4 3 4
    # Similarly, the model chunk table is
    # virtual_microbatch_id | 0 1 2 3 4 5 6 7 8 9
    # model_chunk_id        | 0 0 0 1 1 1 0 0 1 1
    # Both tables are indexed with virtual_microbatch_id.
    microbatch_id_table, model_chunk_id_table = zip(*schedule_table)

    def get_model_chunk_id(virtual_microbatch_id, forward):
        """Helper method to get the model chunk ID given the iteration number."""
        model_chunk_id = model_chunk_id_table[virtual_microbatch_id % total_num_microbatches]
        if not forward:
            model_chunk_id = num_model_chunks - model_chunk_id - 1
        return model_chunk_id

    def get_microbatch_id_in_model_chunk(iteration_id, forward):
        """Helper method to get the microbatch_id within model chunk given the iteration number."""
        assert forward
        microbatch_id_in_model_chunk = microbatch_id_table[iteration_id]
        return microbatch_id_in_model_chunk

    def num_released_microbatches(virtual_microbatch_id, model_chunk_id):
        """Helper method to count number of released (i.e. popped from input_tensors)
        microbatches for a model chunk."""
        if forward_only:  # Micro-batch is released after forward prop.
            return model_chunk_id_table[:virtual_microbatch_id].count(model_chunk_id)
        else:  # Micro-batch is released after backward prop.
            # Zero backward prop in warmup.
            if virtual_microbatch_id < num_warmup_microbatches:
                return 0
            else:
                backward_microbatch_id = virtual_microbatch_id - num_warmup_microbatches
                model_chunk_id = num_model_chunks - model_chunk_id - 1
                return model_chunk_id_table[:backward_microbatch_id].count(model_chunk_id)

    def is_first_microbatch_for_model_chunk(virtual_microbatch_id: int) -> bool:
        """Check if an iteration is the first for a model chunk."""
        if virtual_microbatch_id < total_num_microbatches:
            return microbatch_id_table[virtual_microbatch_id] == 0
        else:
            return False

    def is_last_microbatch_for_model_chunk(virtual_microbatch_id: int) -> bool:
        """Check if an iteration is the last for a model chunk."""
        if virtual_microbatch_id < total_num_microbatches:
            return microbatch_id_table[virtual_microbatch_id] == num_microbatches - 1
        else:
            return False

    def recv_tensor_from_previous_stage(virtual_microbatch_id, forward):
        """Determine if peers are sending, and where in data structure
        to put received tensors.
        Return a boolean if the pipeline stage expects to recv from peers, and the
        corresponding model_chunk_id for the received tensor.
        """
        recv = True
        # The leading pipeline stage is the first rank in fwd and the last rank in bwd.
        is_leading_pipeline_stage = (
            is_pp_first_stage(p2p_communicator.pp_group)
            if forward
            else is_pp_last_stage(p2p_communicator.pp_group)
        )

        last_model_chunk = (num_model_chunks - 1) if forward else 0

        if is_leading_pipeline_stage:
            # The leading pipeline stage is ahead of the ending pipeline stage
            # (i.e. last rank in fwd and first rank in bwd) by (pipeline_parallel_size - 1).
            # Let's consider bwd as an example with PP 4:
            #       0 1 2 3 ...
            #     0 1 2 3 ...
            #   0 1 2 3 ...
            # 0 1 2 3 ...
            if virtual_microbatch_id < (pipeline_parallel_size - 1):
                # The ending stage has not produced any tensors, so no recv will be initiated.
                recv = False
                next_model_chunk_id = get_model_chunk_id(virtual_microbatch_id + 1, forward)
            else:
                # Find the model chunk of the aligned microbatches in the ending stage.
                # For example, microbatch 0 in the ending stage is aligned with microbatch 3
                # in the leading stage.
                next_model_chunk_id = get_model_chunk_id(
                    virtual_microbatch_id - (pipeline_parallel_size - 1), forward
                )
            # Last model chunk in the final stage does not produce tensors.
            if next_model_chunk_id == last_model_chunk:
                recv = False
            if forward:
                # Model chunk id increases in forward.
                next_model_chunk_id += 1
            else:
                # Model chunk id decreases in backward.
                next_model_chunk_id -= 1
        else:
            next_model_chunk_id = get_model_chunk_id(virtual_microbatch_id + 1, forward)

        return recv, next_model_chunk_id

    def forward_step_helper_preprocess(virtual_microbatch_id, model_chunk_id, microbatch_id):
        """Preprocess for forward_step_helper"""
        # launch param synchronization for next model chunk
        # Note: Asynchronous communication tends to slow down compute.
        # To reduce idling from mismatched microbatch times, we launch
        # asynchronous communication at the same time across the
        # pipeline-parallel group.
        if config.param_sync_func is not None:
            param_sync_virtual_microbatch_id = virtual_microbatch_id + pipeline_parallel_rank
            if (
                param_sync_virtual_microbatch_id < total_num_microbatches
                and is_first_microbatch_for_model_chunk(param_sync_virtual_microbatch_id)
            ):
                param_sync_chunk_id = (
                    get_model_chunk_id(param_sync_virtual_microbatch_id, forward=True) + 1
                )
                if 1 < param_sync_chunk_id < num_model_chunks:
                    config.param_sync_func[param_sync_chunk_id](
                        model[param_sync_chunk_id].parameters()
                    )

        # forward step
        if _is_vp_first_stage(vp_stage=model_chunk_id) and is_pp_first_stage(pp_group):
            if len(input_tensors[model_chunk_id]) == len(output_tensors[model_chunk_id]):
                input_tensors[model_chunk_id].append(None)

        # For non-depth-first pipeline schedules, the first rank would buffer multiple received
        # activation tensors for a model chunk until accessed during warmup.
        # This input buffering is needed to overlap the computation with the receipt of
        # the next inputs. To index the proper buffered inputs for forword_step, we use
        # microbatch_id offset with number of released microbatches that have completed backprop.
        offset = num_released_microbatches(virtual_microbatch_id, model_chunk_id)
        input_tensor = input_tensors[model_chunk_id][microbatch_id - offset]

        return input_tensor

    def forward_step_helper_postprocess(model_chunk_id, output_tensor, num_tokens):
        """Postprocess for forward_step_helper"""
        output_tensors[model_chunk_id].append(output_tensor)

        nonlocal total_num_tokens
        total_num_tokens += num_tokens

        # If forward-only, no need to save tensors for a backward pass.
        if forward_only:
            # Release the tensor that have completed forward step.
            input_tensors[model_chunk_id].pop(0)
            output_tensors[model_chunk_id].pop()

        return

    def forward_step_helper(virtual_microbatch_id, checkpoint_activations_microbatch):
        """Helper method to run forward step with model split into chunks"""
        model_chunk_id = get_model_chunk_id(virtual_microbatch_id, forward=True)
        microbatch_id = get_microbatch_id_in_model_chunk(virtual_microbatch_id, forward=True)

        input_tensor = forward_step_helper_preprocess(
            virtual_microbatch_id, model_chunk_id, microbatch_id
        )

        output_tensor, num_tokens = forward_step(
            forward_step_func,
            data_iterator[model_chunk_id],
            model[model_chunk_id],
            num_microbatches,
            input_tensor,
            forward_data_store,
            config,
            cp_group_size=pg_collection.cp.size(),
            collect_non_loss_data=collect_non_loss_data,
            checkpoint_activations_microbatch=checkpoint_activations_microbatch,
            is_first_microbatch=check_first_val_step(
                first_val_step,
                forward_only,
                is_first_microbatch_for_model_chunk(virtual_microbatch_id),
            ),
            current_microbatch=microbatch_id,
            vp_stage=model_chunk_id,
            is_last_stage=_is_vp_last_stage(vp_stage=model_chunk_id) and is_pp_last_stage(pp_group),
        )

        forward_step_helper_postprocess(model_chunk_id, output_tensor, num_tokens)

        return output_tensor

    def backward_step_helper_preprocess(virtual_microbatch_id, model_chunk_id):
        """Preprocess for backward_step_helper"""
        # launch grad synchronization (default)
        if config.grad_sync_func is None and is_last_microbatch_for_model_chunk(
            virtual_microbatch_id
        ):
            enable_grad_sync()
            synchronized_model_chunks.add(model_chunk_id)

        # pylint: disable=E0606
        if _is_vp_last_stage(vp_stage=model_chunk_id) and is_pp_last_stage(pp_group):
            if len(output_tensor_grads[model_chunk_id]) == 0:
                output_tensor_grads[model_chunk_id].append(None)
        input_tensor = input_tensors[model_chunk_id].pop(0)
        output_tensor = output_tensors[model_chunk_id].pop(0)
        output_tensor_grad = output_tensor_grads[model_chunk_id].pop(0)

<<<<<<< HEAD
        input_tensor_grad = backward_step(
            input_tensor, output_tensor, output_tensor_grad, model_type, config
        )
=======
        return input_tensor, output_tensor, output_tensor_grad
>>>>>>> ba97a7e2

    def backward_step_helper_postprocess(virtual_microbatch_id):
        """Postprocess for backward_step_helper"""
        # launch grad synchronization (custom grad sync)
        # Note: Asynchronous communication tends to slow down compute.
        # To reduce idling from mismatched microbatch times, we launch
        # asynchronous communication at the same time across the
        # pipeline-parallel group.
        if config.grad_sync_func is not None:
            grad_sync_virtual_microbatch_id = virtual_microbatch_id - pipeline_parallel_rank
            if grad_sync_virtual_microbatch_id >= 0 and is_last_microbatch_for_model_chunk(
                grad_sync_virtual_microbatch_id
            ):
                grad_sync_chunk_id = get_model_chunk_id(
                    grad_sync_virtual_microbatch_id, forward=False
                )
                enable_grad_sync()
                config.grad_sync_func[grad_sync_chunk_id](model[grad_sync_chunk_id].parameters())
                synchronized_model_chunks.add(grad_sync_chunk_id)
        disable_grad_sync()

    def backward_step_helper(virtual_microbatch_id):
        """Helper method to run backward step with model split into chunks"""
        nonlocal output_tensor_grads
        model_chunk_id = get_model_chunk_id(virtual_microbatch_id, forward=False)

        input_tensor, output_tensor, output_tensor_grad = backward_step_helper_preprocess(
            virtual_microbatch_id, model_chunk_id
        )

        input_tensor_grad = backward_step(
            input_tensor, output_tensor, output_tensor_grad, model_type, config
        )

        backward_step_helper_postprocess(virtual_microbatch_id)

        return input_tensor_grad

    def forward_backward_helper_wrapper(
        f_virtual_microbatch_id=None,
        b_virtual_microbatch_id=None,
        pre_forward=None,
        pre_backward=None,
        post_forward=None,
        post_backward=None,
        checkpoint_activations_microbatch=None,
    ):
        """
        wrap forward_helper, backward_helper, and combined_forward_backward_helper in a unified way
        """
        if config.overlap_moe_expert_parallel_comm and not forward_only:  # Combined 1F1B path
            return combined_1f1b_schedule_for_interleaved_pipelining(
                config,
                forward_step_func,
                data_iterator,
                model,
                num_microbatches,
                forward_data_store,
                forward_step_helper_preprocess,
                forward_step_helper_postprocess,
                backward_step_helper_preprocess,
                backward_step_helper_postprocess,
                get_microbatch_id_in_model_chunk,
                get_model_chunk_id,
                partial(check_first_val_step, first_val_step, forward_only),
                is_first_microbatch_for_model_chunk,
                collect_non_loss_data,
                f_virtual_microbatch_id=f_virtual_microbatch_id,
                b_virtual_microbatch_id=b_virtual_microbatch_id,
                pre_forward=pre_forward,
                pre_backward=pre_backward,
                post_forward=post_forward,
                post_backward=post_backward,
            )
        else:  # Conventional interleaved 1F1B path
            forward_output_tensor = None
            backward_input_tensor_grad = None
            # forward pass
            if f_virtual_microbatch_id is not None:
                forward_model_chunk_id = get_model_chunk_id(f_virtual_microbatch_id, forward=True)
                if pre_forward is not None:
                    pre_forward()
                forward_output_tensor = forward_step_helper(
                    f_virtual_microbatch_id, checkpoint_activations_microbatch
                )
                if post_forward is not None:
                    forward_output_tensor = post_forward(forward_output_tensor)

            # Backward pass.
            if b_virtual_microbatch_id is not None:
                backward_model_chunk_id = get_model_chunk_id(b_virtual_microbatch_id, forward=False)
                if pre_backward is not None:
                    pre_backward()
                backward_input_tensor_grad = backward_step_helper(b_virtual_microbatch_id)
                if post_backward is not None:
                    backward_input_tensor_grad = post_backward(backward_input_tensor_grad)
            return forward_output_tensor, backward_input_tensor_grad

    # ==============================main logic=========================================
    _is_vp_first_stage = partial(
        is_vp_first_stage, vp_size=config.virtual_pipeline_model_parallel_size
    )
    _is_vp_last_stage = partial(
        is_vp_last_stage, vp_size=config.virtual_pipeline_model_parallel_size
    )
    pp_group = p2p_communicator.pp_group

    # Run warmup forward passes.
    nvtx_range_push(suffix="warmup")
    input_tensors[0].append(
        p2p_communicator.recv_forward(
            tensor_shape, _is_vp_first_stage(vp_stage=0) and is_pp_first_stage(pp_group)
        )
    )

    fwd_wait_handles = None
    fwd_wait_recv_handles = None
    bwd_wait_handles = None
    bwd_wait_recv_handles = None
    if is_pp_first_stage(p2p_communicator.pp_group):
        fwd_recv_buffer_size = (
            config.microbatch_group_size_per_vp_stage - pipeline_parallel_size + 1
        )
    else:
        fwd_recv_buffer_size = 1
    if is_pp_last_stage(p2p_communicator.pp_group):
        bwd_recv_buffer_size = (
            config.microbatch_group_size_per_vp_stage - pipeline_parallel_size + 1
        )
    else:
        bwd_recv_buffer_size = 1
    fwd_recv_buffer = [None] * fwd_recv_buffer_size
    bwd_recv_buffer = [None] * bwd_recv_buffer_size
    recv_prev_wait_handles = []
    send_next_wait_handle = None
    send_prev_wait_handle = None
    recv_next_wait_handles = []

    for k in range(num_warmup_microbatches):
        cur_model_chunk_id = get_model_chunk_id(k, forward=True)

        if config.overlap_p2p_comm_warmup_flush:
            if (
                not (
                    _is_vp_first_stage(vp_stage=cur_model_chunk_id) and is_pp_first_stage(pp_group)
                )
                and k != 0
            ):
                assert recv_prev_wait_handles, (
                    f'pp rank {pipeline_parallel_rank}, iteration {k},'
                    'should have registered recv handle'
                )
                recv_prev_wait_handle = recv_prev_wait_handles.pop(0)
                recv_prev_wait_handle.wait()

        # Determine if tensor should be received from previous stage.
        recv_prev, next_forward_model_chunk_id = recv_tensor_from_previous_stage(k, forward=True)

        # No receive in last iteration when recv iteration k+1.
        if k == (total_num_microbatches - 1):
            recv_prev = False

        # Prefetch recv for iteration k+1 for non-first ranks.
        if config.overlap_p2p_comm_warmup_flush and not is_pp_first_stage(
            p2p_communicator.pp_group
        ):
            fwd_recv_buffer[k % fwd_recv_buffer_size], fwd_wait_recv_handles = (
                p2p_communicator.send_forward_recv_forward(
                    output_tensor=None,  # No output_tensor to send.
                    recv_prev=recv_prev,
                    tensor_shape=tensor_shape,
                    overlap_p2p_comm=True,
                )
            )

            if fwd_wait_recv_handles:
                recv_prev_wait_handles.append(fwd_wait_recv_handles.pop("recv_prev"))

        # Decide to checkpoint all layers' activations of the current micro-batch.
        if max_outstanding_backprops is not None:
            checkpoint_activations_microbatch = (
                k % max_outstanding_backprops
                >= config.num_microbatches_with_partial_activation_checkpoints
            )
        else:
            checkpoint_activations_microbatch = None

        output_tensor, _ = forward_backward_helper_wrapper(
            f_virtual_microbatch_id=k,
            checkpoint_activations_microbatch=checkpoint_activations_microbatch,
        )

        # Don't send tensor downstream if on last stage.
        if _is_vp_last_stage(vp_stage=cur_model_chunk_id) and is_pp_last_stage(pp_group):
            output_tensor = None

        # Send and receive tensors as appropriate (send tensors computed
        # in this iteration; receive tensors for next iteration).
        if not config.overlap_p2p_comm_warmup_flush:
            if (
                k == (num_warmup_microbatches - 1)
                and not config.overlap_p2p_comm
                and not forward_only
                and not are_all_microbatches_in_warmup
            ):
                input_tensor_grad = None
                recv_next = True
                if is_pp_last_stage(p2p_communicator.pp_group):
                    recv_next = False
                (input_tensor, output_tensor_grad) = (
                    p2p_communicator.send_forward_backward_recv_forward_backward(
                        output_tensor,
                        input_tensor_grad,
                        recv_prev=recv_prev,
                        recv_next=recv_next,
                        tensor_shape=tensor_shape,
                    )
                )
                output_tensor_grads[num_model_chunks - 1].append(output_tensor_grad)
            else:
                input_tensor = p2p_communicator.send_forward_recv_forward(
                    output_tensor, recv_prev=recv_prev, tensor_shape=tensor_shape
                )
            if recv_prev:
                input_tensors[next_forward_model_chunk_id].append(input_tensor)
            deallocate_output_tensor(output_tensor, config.deallocate_pipeline_outputs)
        else:
            if not is_pp_first_stage(p2p_communicator.pp_group):
                # Send only since recv prefetched.
                _, fwd_wait_handles = p2p_communicator.send_forward_recv_forward(
                    output_tensor, recv_prev=False, tensor_shape=tensor_shape, overlap_p2p_comm=True
                )
            else:  # No prefetch for first rank, so both send and recv initiated.
                fwd_recv_buffer[k % fwd_recv_buffer_size], fwd_wait_handles = (
                    p2p_communicator.send_forward_recv_forward(
                        output_tensor,
                        recv_prev=recv_prev,
                        tensor_shape=tensor_shape,
                        overlap_p2p_comm=True,
                    )
                )
            if send_next_wait_handle is not None:
                send_next_wait_handle.wait()
            if fwd_wait_handles is not None:
                send_next_wait_handle = (
                    fwd_wait_handles.pop("send_next") if "send_next" in fwd_wait_handles else None
                )
                if "recv_prev" in fwd_wait_handles:
                    recv_prev_wait_handles.append(fwd_wait_handles.pop("recv_prev"))

            deallocate_output_tensor(output_tensor, config.deallocate_pipeline_outputs)
            if recv_prev:
                input_tensors[next_forward_model_chunk_id].append(
                    fwd_recv_buffer[k % fwd_recv_buffer_size]
                )
                fwd_recv_buffer[(k + 1) % fwd_recv_buffer_size] = None

        if config.overlap_p2p_comm:
            if (
                k == (num_warmup_microbatches - 1)
                and not forward_only
                and not are_all_microbatches_in_warmup
            ):
                input_tensor_grad = None
                recv_next = True
                if is_pp_last_stage(p2p_communicator.pp_group):
                    recv_next = False

                (bwd_recv_buffer[-1], bwd_wait_handles) = (
                    p2p_communicator.send_backward_recv_backward(
                        input_tensor_grad,
                        recv_next=recv_next,
                        tensor_shape=tensor_shape,
                        overlap_p2p_comm=True,
                    )
                )
                if send_prev_wait_handle is not None:
                    send_prev_wait_handle.wait()
                if bwd_wait_handles is not None:
                    send_prev_wait_handle = (
                        bwd_wait_handles.pop("send_prev")
                        if "send_prev" in bwd_wait_handles
                        else None
                    )
                    if "recv_next" in bwd_wait_handles:
                        recv_next_wait_handles.append(bwd_wait_handles.pop("recv_next"))

                if recv_next:
                    output_tensor_grads[num_model_chunks - 1].append(bwd_recv_buffer[-1])
    nvtx_range_pop(suffix="warmup")

    # Run 1F1B in steady state.
    nvtx_range_push(suffix="steady")
    for k in range(num_microbatches_remaining):
        # Forward pass.
        forward_k = k + num_warmup_microbatches

        # Decide to checkpoint all layers' activations of the current micro-batch.
        if max_outstanding_backprops is not None:
            checkpoint_activations_microbatch = (
                forward_k % max_outstanding_backprops
                >= config.num_microbatches_with_partial_activation_checkpoints
            )
        else:
            checkpoint_activations_microbatch = None

        cur_model_chunk_id = get_model_chunk_id(forward_k, forward=True)
        if config.overlap_p2p_comm:

            backward_k = k

            # Sync forward recv
            def pp_pre_forward(vp_stage=None):
                if vp_stage is None:
                    vp_stage = get_model_chunk_id(forward_k, forward=True)
                if not (_is_vp_first_stage(vp_stage=vp_stage) and is_pp_first_stage(pp_group)):
                    if config.overlap_p2p_comm_warmup_flush:
                        assert recv_prev_wait_handles, (
                            f'pp rank {pipeline_parallel_rank}, fwd iteration {forward_k}, '
                            'should have registered recv handle'
                        )
                        recv_prev_wait_handle = recv_prev_wait_handles.pop(0)
                        recv_prev_wait_handle.wait()
                    else:
                        if recv_prev_wait_handles is not None and recv_prev_wait_handles:
                            recv_prev_wait_handle = recv_prev_wait_handles.pop(0)
                            recv_prev_wait_handle.wait()

                deallocate_output_tensor(output_tensor, config.deallocate_pipeline_outputs)

            # Async forward send / receive
            def pp_post_forward(output_tensor, vp_stage=None):
                nonlocal send_next_wait_handle
                nonlocal fwd_recv_buffer
                nonlocal fwd_wait_handles
                nonlocal recv_prev_wait_handles
                if vp_stage is None:
                    vp_stage = get_model_chunk_id(forward_k, forward=True)
                # Last virtual stage no activation tensor to send.
                if _is_vp_last_stage(vp_stage=vp_stage) and is_pp_last_stage(pp_group):
                    output_tensor = None

                recv_prev, next_forward_model_chunk_id = recv_tensor_from_previous_stage(
                    forward_k, forward=True
                )

                # If last iteration, don't receive; we already received one extra
                # before the start of the for loop.
                if k == (num_microbatches_remaining - 1):
                    recv_prev = False

                # Send activation tensor to the next stage and receive activation tensor from the
                # previous stage
                fwd_recv_buffer[forward_k % fwd_recv_buffer_size], fwd_wait_handles = (
                    p2p_communicator.send_forward_recv_forward(
                        output_tensor,
                        recv_prev=recv_prev,
                        tensor_shape=tensor_shape,
                        overlap_p2p_comm=True,
                    )
                )
                if send_next_wait_handle is not None:
                    send_next_wait_handle.wait()
                if fwd_wait_handles is not None:
                    send_next_wait_handle = (
                        fwd_wait_handles.pop("send_next")
                        if "send_next" in fwd_wait_handles
                        else None
                    )
                    if "recv_prev" in fwd_wait_handles:
                        recv_prev_wait_handles.append(fwd_wait_handles.pop("recv_prev"))
                # assert fwd_wait_handles is not None

                # Put input_tensor and output_tensor_grad in data structures in the
                # right location.
                if recv_prev:
                    input_tensors[next_forward_model_chunk_id].append(
                        fwd_recv_buffer[forward_k % fwd_recv_buffer_size]
                    )
                    fwd_recv_buffer[(forward_k + 1) % fwd_recv_buffer_size] = None

                return output_tensor

            # Sync backward recv
            def pp_pre_backward(vp_stage=None):
                nonlocal recv_next_wait_handles
                if vp_stage is None:
                    vp_stage = get_model_chunk_id(backward_k, forward=False)
                if not (_is_vp_last_stage(vp_stage=vp_stage) and is_pp_last_stage(pp_group)):
                    if config.overlap_p2p_comm_warmup_flush:
                        assert recv_next_wait_handles, (
                            f'pp rank {pipeline_parallel_rank}, bwd iteration {backward_k}, '
                            'should have registered recv next handle'
                        )
                        recv_next_wait_handle = recv_next_wait_handles.pop(0)
                        recv_next_wait_handle.wait()
                    else:
                        if recv_next_wait_handles is not None and recv_next_wait_handles:
                            recv_next_wait_handle = recv_next_wait_handles.pop(0)
                            recv_next_wait_handle.wait()

            # Async backward send / receive
            def pp_post_backward(input_tensor_grad, vp_stage=None):
                nonlocal send_prev_wait_handle
                nonlocal bwd_wait_handles
                nonlocal recv_next_wait_handles
                if vp_stage is None:
                    vp_stage = get_model_chunk_id(backward_k, forward=False)
                # First virtual stage no activation gradient tensor to send.
                if _is_vp_first_stage(vp_stage=vp_stage) and is_pp_first_stage(pp_group):
                    input_tensor_grad = None

                recv_next, next_backward_model_chunk_id = recv_tensor_from_previous_stage(
                    backward_k, forward=False
                )

                (bwd_recv_buffer[backward_k % bwd_recv_buffer_size], bwd_wait_handles) = (
                    p2p_communicator.send_backward_recv_backward(
                        input_tensor_grad,
                        recv_next=recv_next,
                        tensor_shape=tensor_shape,
                        overlap_p2p_comm=True,
                    )
                )
                if send_prev_wait_handle is not None:
                    send_prev_wait_handle.wait()
                if bwd_wait_handles is not None:
                    send_prev_wait_handle = (
                        bwd_wait_handles.pop("send_prev")
                        if "send_prev" in bwd_wait_handles
                        else None
                    )
                    if "recv_next" in bwd_wait_handles:
                        recv_next_wait_handles.append(bwd_wait_handles.pop("recv_next"))

                # Put input_tensor and output_tensor_grad in data structures in the
                # right location.

                if recv_next:
                    output_tensor_grads[next_backward_model_chunk_id].append(
                        bwd_recv_buffer[backward_k % bwd_recv_buffer_size]
                    )
                    bwd_recv_buffer[(backward_k + 1) % bwd_recv_buffer_size] = None
                return input_tensor_grad

            output_tensor, input_tensor_grad = forward_backward_helper_wrapper(
                f_virtual_microbatch_id=forward_k,
                b_virtual_microbatch_id=backward_k,
                pre_forward=pp_pre_forward,
                pre_backward=pp_pre_backward,
                post_forward=pp_post_forward,
                post_backward=pp_post_backward,
                checkpoint_activations_microbatch=checkpoint_activations_microbatch,
            )

        else:  # No p2p overlap.
            backward_k = k
            output_tensor, input_tensor_grad = forward_backward_helper_wrapper(
                f_virtual_microbatch_id=forward_k,
                b_virtual_microbatch_id=backward_k,
                checkpoint_activations_microbatch=checkpoint_activations_microbatch,
            )
            # Send output_tensor and input_tensor_grad, receive input_tensor
            # and output_tensor_grad.

            # Determine if current stage has anything to send in either direction,
            # otherwise set tensor to None.
            forward_model_chunk_id = get_model_chunk_id(forward_k, forward=True)
            if _is_vp_last_stage(vp_stage=forward_model_chunk_id) and is_pp_last_stage(pp_group):
                output_tensor = None

            backward_model_chunk_id = get_model_chunk_id(backward_k, forward=False)
            if _is_vp_first_stage(vp_stage=backward_model_chunk_id) and is_pp_first_stage(pp_group):
                input_tensor_grad = None

            recv_prev, next_forward_model_chunk_id = recv_tensor_from_previous_stage(
                forward_k, forward=True
            )

            recv_next, next_backward_model_chunk_id = recv_tensor_from_previous_stage(
                backward_k, forward=False
            )

            # If last iteration, don't receive; we already received one extra
            # before the start of the for loop.
            if k == (num_microbatches_remaining - 1):
                recv_prev = False

            # Communicate tensors.
            (input_tensor, output_tensor_grad) = (
                p2p_communicator.send_forward_backward_recv_forward_backward(
                    output_tensor,
                    input_tensor_grad,
                    recv_prev=recv_prev,
                    recv_next=recv_next,
                    tensor_shape=tensor_shape,
                )
            )
            deallocate_output_tensor(output_tensor, config.deallocate_pipeline_outputs)
            # Put input_tensor and output_tensor_grad in data structures in the
            # right location.
            if recv_prev:
                input_tensors[next_forward_model_chunk_id].append(input_tensor)
            if recv_next:
                output_tensor_grads[next_backward_model_chunk_id].append(output_tensor_grad)

    deallocate_output_tensor(output_tensor, config.deallocate_pipeline_outputs)
    nvtx_range_pop(suffix="steady")

    # Run cooldown backward passes (flush out pipeline) for the last model chunk.
    nvtx_range_push(suffix="cooldown")
    curr_vp_stage = config.virtual_pipeline_model_parallel_size - 1
    if not forward_only:
        if bwd_wait_handles is not None:
            for bwd_wait_handle in bwd_wait_handles.values():
                bwd_wait_handle.wait()

        if are_all_microbatches_in_warmup:
            output_tensor_grads[num_model_chunks - 1].append(
                p2p_communicator.recv_backward(
                    tensor_shape,
                    is_last_stage=(
                        _is_vp_last_stage(vp_stage=curr_vp_stage) and is_pp_last_stage(pp_group)
                    ),
                )
            )
        for k in range(num_microbatches_remaining, total_num_microbatches):
            cur_model_chunk_id = get_model_chunk_id(k, forward=False)
            if (
                not (_is_vp_last_stage(vp_stage=cur_model_chunk_id) and is_pp_last_stage(pp_group))
                and k != 0
            ):
                if config.overlap_p2p_comm_warmup_flush:
                    assert recv_next_wait_handles, (
                        f'pp rank {pipeline_parallel_rank}, backward iteration {k}, '
                        'should have registered recv next handle'
                    )
                    recv_next_wait_handle = recv_next_wait_handles.pop(0)
                    recv_next_wait_handle.wait()
                else:
                    if recv_next_wait_handles is not None and recv_next_wait_handles:
                        recv_next_wait_handle = recv_next_wait_handles.pop(0)
                        recv_next_wait_handle.wait()

            recv_next, next_backward_model_chunk_id = recv_tensor_from_previous_stage(
                k, forward=False
            )

            if k == (total_num_microbatches - 1):
                recv_next = False

            # Prefetch recv for backward iteration k+1 for non last ranks.
            if config.overlap_p2p_comm_warmup_flush and not is_pp_last_stage(
                p2p_communicator.pp_group
            ):
                bwd_recv_buffer[k % bwd_recv_buffer_size], bwd_wait_recv_handles = (
                    p2p_communicator.send_backward_recv_backward(
                        input_tensor_grad=None,  # No input_tensor_grad to send.
                        recv_next=recv_next,
                        tensor_shape=tensor_shape,
                        overlap_p2p_comm=True,
                    )
                )

                if bwd_wait_recv_handles:
                    recv_next_wait_handles.append(bwd_wait_recv_handles.pop("recv_next"))

            _, input_tensor_grad = forward_backward_helper_wrapper(b_virtual_microbatch_id=k)

            # First virtual stage no activation gradient tensor to send.
            if _is_vp_first_stage(vp_stage=cur_model_chunk_id) and is_pp_first_stage(pp_group):
                input_tensor_grad = None

            if config.overlap_p2p_comm_warmup_flush:
                if not is_pp_last_stage(p2p_communicator.pp_group):
                    _, bwd_wait_handles = p2p_communicator.send_backward_recv_backward(
                        input_tensor_grad,
                        recv_next=False,
                        tensor_shape=tensor_shape,
                        overlap_p2p_comm=True,
                    )
                else:
                    bwd_recv_buffer[k % bwd_recv_buffer_size], bwd_wait_handles = (
                        p2p_communicator.send_backward_recv_backward(
                            input_tensor_grad,
                            recv_next=recv_next,
                            tensor_shape=tensor_shape,
                            overlap_p2p_comm=True,
                        )
                    )

                if send_prev_wait_handle is not None:
                    send_prev_wait_handle.wait()
                if bwd_wait_handles is not None:
                    send_prev_wait_handle = (
                        bwd_wait_handles.pop("send_prev")
                        if "send_prev" in bwd_wait_handles
                        else None
                    )
                    if "recv_next" in bwd_wait_handles:
                        recv_next_wait_handles.append(bwd_wait_handles.pop("recv_next"))
                if recv_next:
                    output_tensor_grads[next_backward_model_chunk_id].append(
                        bwd_recv_buffer[k % bwd_recv_buffer_size]
                    )
                    bwd_recv_buffer[(k + 1) % bwd_recv_buffer_size] = None

            else:
                output_tensor_grad = p2p_communicator.send_backward_recv_backward(
                    input_tensor_grad, recv_next=recv_next, tensor_shape=tensor_shape
                )

                if recv_next:
                    output_tensor_grads[next_backward_model_chunk_id].append(output_tensor_grad)

        if send_prev_wait_handle is not None:
            send_prev_wait_handle.wait()

        # Launch any remaining grad reductions.
        enable_grad_sync()
        if config.grad_sync_func is not None:
            for model_chunk_id in range(num_model_chunks):
                if model_chunk_id not in synchronized_model_chunks:
                    config.grad_sync_func[model_chunk_id](model[model_chunk_id].parameters())
                    synchronized_model_chunks.add(model_chunk_id)
    nvtx_range_pop(suffix="cooldown")

    nvtx_range_push(suffix="misc")
    assert (
        not recv_prev_wait_handles
    ), 'recv_prev_wait_handles should be cleared at the end of a step'
    assert (
        not recv_next_wait_handles
    ), 'recv_next_wait_handles should be cleared at the end of a step'

    if config.finalize_model_grads_func is not None and not forward_only:

        # If defer_embedding_wgrad_compute is enabled we need to do the
        # weight gradient GEMM's here.
        finish_embedding_wgrad_compute(
            config, embedding_module, is_pp_last_stage(p2p_communicator.pp_group), tp_group
        )

        # Finalize model grads (perform full grad all-reduce / reduce-scatter for
        # data parallelism, layernorm all-reduce for sequence parallelism, and
        # embedding all-reduce for pipeline parallelism).

        config.finalize_model_grads_func(
            model,
            total_num_tokens if config.calculate_per_token_loss else None,
            pg_collection=pg_collection,
        )

    # Restore config.grad_sync_func and config.param_sync_func.
    if forward_only:
        config.grad_sync_func, config.param_sync_func = grad_sync_func, param_sync_func

    if config.timers is not None:
        config.timers('forward-backward').stop()

    nvtx_range_pop(suffix="misc")

    return forward_data_store


def get_tensor_shapes(
    *,
    seq_length: int,
    micro_batch_size: int,
    decoder_seq_length: int,
    config,
    tp_group: torch.distributed.ProcessGroup,
    cp_group: torch.distributed.ProcessGroup,
):
    """
    Determine right tensor sizes (based on position of rank with respect to split rank) and
    model size.
    """

    tensor_shapes = []
    # Use decoder_seq_length if provided, otherwise use seq_length
    effective_seq_length = decoder_seq_length if decoder_seq_length is not None else seq_length
    effective_seq_length = effective_seq_length // cp_group.size()

    if config.sequence_parallel:
        effective_seq_length = effective_seq_length // tp_group.size()

    tensor_shapes.append((effective_seq_length, micro_batch_size, config.hidden_size))
    return tensor_shapes


def forward_backward_pipelining_without_interleaving(
    *,
    forward_step_func,
    data_iterator: Union[Iterator, List[Iterator]],
    model: Union[torch.nn.Module, List[torch.nn.Module]],
    num_microbatches: int,
    seq_length: int,
    micro_batch_size: int,
    decoder_seq_length: Optional[int] = None,
    forward_only: bool = False,
    collect_non_loss_data: bool = False,
    first_val_step: Optional[bool] = None,
    adjust_tensor_shapes_fn: Optional[Callable] = None,
<<<<<<< HEAD
    p2p_communicator: Optional[Union[P2PCommunicator, MultiModulePipelineCommunicator]] = None,
    grad_finalize_pgs: Optional[GradFinalizeProcessGroups] = None,
=======
    p2p_communicator: Optional[P2PCommunicator] = None,
    pg_collection: Optional[ProcessGroupCollection] = None,
>>>>>>> ba97a7e2
):
    """Run non-interleaved 1F1B schedule, with communication between pipeline
    stages. Returns dictionary with losses if the last stage, empty dict otherwise."""

    if isinstance(model, list):
        assert (
            len(model) == 1
        ), "non-interleaved pipeline-parallel schedule does not support model chunking"
        model = model[0]
    if isinstance(data_iterator, list):
        assert (
            len(data_iterator) == 1
        ), "non-interleaved pipeline-parallel schedule does not support model chunking"
        data_iterator = data_iterator[0]

    config = get_model_config(model)
    if config.overlap_p2p_comm:
        raise ValueError(
            "Non-interleaved pipeline parallelism does not support overlapping p2p communication"
        )

    if p2p_communicator is None and pg_collection is None:
        p2p_communicator = P2PCommunicator(
            pp_group=parallel_state.get_pipeline_model_parallel_group(), config=config
        )
        tp_group = parallel_state.get_tensor_model_parallel_group()
        cp_group = parallel_state.get_context_parallel_group()
        embd_group = parallel_state.get_embedding_group(check_initialized=False)
        pos_emb_group = parallel_state.get_position_embedding_group(check_initialized=False)
        pp_group = parallel_state.get_pipeline_model_parallel_group()

        pg_collection = ProcessGroupCollection()
        pg_collection.tp = tp_group
        pg_collection.pp = pp_group
        pg_collection.embd = embd_group
        pg_collection.pos_embd = pos_emb_group
        pg_collection.cp = cp_group
        pg_collection.dp_cp = parallel_state.get_data_parallel_group(
            with_context_parallel=True, partial_data_parallel=False
        )
    elif p2p_communicator is not None and pg_collection is not None:
        model_type = get_model_type(model)
        assert model_type != ModelType.encoder_and_decoder, (
            "encoder PP stages not yet supported when passing custom process groups. "
            "support coming soon!"
        )
        assert hasattr(p2p_communicator, 'config'), "p2p_communicator must have a config"
        assert hasattr(pg_collection, 'tp'), "pg_collection must have tp_group"
        assert hasattr(pg_collection, 'cp'), "pg_collection must have cp_group"
        assert hasattr(pg_collection, 'embd'), (
            "pg_collection must have a embd. In previous version, it is used default "
            "`parallel_state.default_embedding_ranks` to create the process group. "
            " If you are using the default process group, please use "
            " `parallel_state.get_embedding_group()` "
            "If you don't need embd_group, you need to explicitly set it to None."
        )
        assert hasattr(pg_collection, 'pos_embd'), (
            "pg_collection must have a pos_embd. In previous version, it is used default "
            "`parallel_state.default_position_embedding_ranks` to create the process group. "
            " If you are using the default process group, please use  "
            " `parallel_state.get_position_embedding_group()` "
            "If you don't need pos_embd_group, you need to explicitly set it to None."
        )
        assert hasattr(pg_collection, 'pp'), "pg_collection must have pp_group"
        assert hasattr(pg_collection, 'dp_cp'), "pg_collection must have dp_cp_group"
        tp_group = pg_collection.tp
        cp_group = pg_collection.cp
    else:
        raise ValueError(
            "Invalid combination of p2p_communicator, pg_collection "
            "provide none or provide all the process groups"
        )

    # Needed only when gradients are finalized in M-Core
    if config.finalize_model_grads_func is not None and not forward_only:
        embedding_module = clear_embedding_activation_buffer(
            config, model, p2p_communicator.is_pp_last_stage
        )

    if config.timers is not None:
        config.timers('forward-backward', log_level=1).start(barrier=config.barrier_with_L1_time)

    # Disable async grad reductions
    no_sync_func = config.no_sync_func
    if no_sync_func is None:
        no_sync_func = contextlib.nullcontext
    no_sync_context = None

    def disable_grad_sync():
        """Disable asynchronous grad reductions"""
        nonlocal no_sync_context
        if no_sync_context is None:
            no_sync_context = no_sync_func()
            no_sync_context.__enter__()

    def enable_grad_sync():
        """Enable asynchronous grad reductions"""
        nonlocal no_sync_context
        if no_sync_context is not None:
            no_sync_context.__exit__(None, None, None)
            no_sync_context = None

    disable_grad_sync()

    # Compute number of warmup microbatches.
    num_warmup_microbatches = p2p_communicator.num_warmup_microbatches
    num_warmup_microbatches = min(num_warmup_microbatches, num_microbatches)
    num_microbatches_remaining = num_microbatches - num_warmup_microbatches

    # Checkpoint the activations of partial Transformer layers in a number of micro-batches
    # within the maximum outstanding micro-batch backpropagations.
    # Micro-batches with the ids less than 'num_microbatches_with_partial_activation_checkpoints'
    # checkpoint partial Transformer layers (or skip checkpointing) and
    # the rest of micro-batches within a window of micro-batches checkpoint
    # all Transformer layers. The window of micro-batches is set by the maximum
    # outstanding backpropagations and becomes smaller at later pipeline stages.
    # Please refer the appendix C in https://arxiv.org/pdf/2205.05198.pdf
    max_outstanding_backprops = None
    if config.num_microbatches_with_partial_activation_checkpoints is not None:
        max_outstanding_backprops = num_warmup_microbatches + 1

    model_type = get_model_type(model)

    # rank = p2p_communicator.pp_group.rank()
    recv_tensor_shapes = get_tensor_shapes(
        seq_length=seq_length,
        micro_batch_size=micro_batch_size,
        decoder_seq_length=decoder_seq_length,
        config=config,
        tp_group=tp_group,
        cp_group=cp_group,
    )
    send_tensor_shapes = get_tensor_shapes(
        seq_length=seq_length,
        micro_batch_size=micro_batch_size,
        decoder_seq_length=decoder_seq_length,
        config=config,
        tp_group=tp_group,
        cp_group=cp_group,
    )
    if adjust_tensor_shapes_fn is not None:
        recv_tensor_shapes, send_tensor_shapes = adjust_tensor_shapes_fn(
            recv_tensor_shapes, send_tensor_shapes
        )

    # Input, output tensors only need to be saved when doing backward passes
    input_tensors = None
    output_tensors = None
    total_num_tokens = torch.zeros([], dtype=torch.int, device="cuda")

    if not forward_only:
        input_tensors = []
        output_tensors = []
    forward_data_store = []

    # Run warmup forward passes.
    for i in range(num_warmup_microbatches):
        # Decide to checkpoint all layers' activations of the current micro-batch
        if max_outstanding_backprops is not None:
            checkpoint_activations_microbatch = (
                i % max_outstanding_backprops
                >= config.num_microbatches_with_partial_activation_checkpoints
            )
        else:
            checkpoint_activations_microbatch = None

        input_tensor = p2p_communicator.recv_forward(
            recv_tensor_shapes, p2p_communicator.is_pp_first_stage
        )
        output_tensor, num_tokens = forward_step(
            forward_step_func,
            data_iterator,
            model,
            num_microbatches,
            input_tensor,
            forward_data_store,
            config,
            cp_group_size=pg_collection.cp.size(),
            collect_non_loss_data=collect_non_loss_data,
            checkpoint_activations_microbatch=checkpoint_activations_microbatch,
            is_first_microbatch=check_first_val_step(first_val_step, forward_only, i == 0),
            current_microbatch=i,
            is_last_stage=p2p_communicator.is_pp_last_stage,
        )
        p2p_communicator.send_forward(output_tensor, p2p_communicator.is_pp_last_stage)
        total_num_tokens += num_tokens

        if not forward_only:
            input_tensors.append(input_tensor)
            output_tensors.append(output_tensor)
            deallocate_output_tensor_safe(output_tensor, config.deallocate_pipeline_outputs)

    # Before running 1F1B, need to receive first forward tensor.
    # If all microbatches are run in warmup / cooldown phase, then no need to
    # receive this tensor here.
    if num_microbatches_remaining > 0:
        input_tensor = p2p_communicator.recv_forward(
            recv_tensor_shapes, p2p_communicator.is_pp_first_stage
        )

    # Run 1F1B in steady state.
    for i in range(num_microbatches_remaining):
        last_iteration = i == (num_microbatches_remaining - 1)

        # Decide to checkpoint all layers' activations of the current micro-batch
        if max_outstanding_backprops is not None:
            checkpoint_activations_microbatch = (
                (i + num_warmup_microbatches) % max_outstanding_backprops
            ) >= config.num_microbatches_with_partial_activation_checkpoints
        else:
            checkpoint_activations_microbatch = None

        output_tensor, num_tokens = forward_step(
            forward_step_func,
            data_iterator,
            model,
            num_microbatches,
            input_tensor,
            forward_data_store,
            config,
            cp_group_size=pg_collection.cp.size(),
            collect_non_loss_data=collect_non_loss_data,
            checkpoint_activations_microbatch=checkpoint_activations_microbatch,
            is_first_microbatch=check_first_val_step(
                first_val_step, forward_only, (i == 0) and (num_warmup_microbatches == 0)
            ),
            current_microbatch=i + num_warmup_microbatches,
            is_last_stage=p2p_communicator.is_pp_last_stage,
        )
        total_num_tokens += num_tokens

        if forward_only:
            p2p_communicator.send_forward(output_tensor, p2p_communicator.is_pp_last_stage)
            if not last_iteration:
                input_tensor = p2p_communicator.recv_forward(
                    recv_tensor_shapes, p2p_communicator.is_pp_first_stage
                )
        else:
            output_tensor_grad = p2p_communicator.send_forward_recv_backward(
                output_tensor, send_tensor_shapes, p2p_communicator.is_pp_last_stage
            )

            # Add input_tensor and output_tensor to end of list.
            input_tensors.append(input_tensor)
            output_tensors.append(output_tensor)
            deallocate_output_tensor_safe(output_tensor, config.deallocate_pipeline_outputs)

            # Pop input_tensor and output_tensor from the start of the list for
            # the backward pass.
            input_tensor = input_tensors.pop(0)
            output_tensor = output_tensors.pop(0)

            # Enable grad sync for the last microbatch in the batch if the full
            # backward pass completes in the 1F1B stage.
            if num_warmup_microbatches == 0 and last_iteration:
                if config.grad_sync_func is None or p2p_communicator.is_pp_first_stage:
                    enable_grad_sync()

            input_tensor_grad = backward_step(
                input_tensor, output_tensor, output_tensor_grad, model_type, config
            )

            if last_iteration:
                input_tensor = None
                p2p_communicator.send_backward(
                    input_tensor_grad, p2p_communicator.is_pp_first_stage
                )
            else:
                input_tensor = p2p_communicator.send_backward_recv_forward(
                    input_tensor_grad, recv_tensor_shapes, p2p_communicator.is_pp_first_stage
                )

    # Run cooldown backward passes.
    if not forward_only:
        for i in range(num_warmup_microbatches):

            # Enable async grad reduction in the last backward pass
            # Note: If grad sync function is provided, only enable
            # async grad reduction in first pipeline stage. Other
            # pipeline stages do grad reduction during pipeline
            # bubble.
            if i == num_warmup_microbatches - 1:
                if config.grad_sync_func is None or p2p_communicator.is_pp_first_stage:
                    enable_grad_sync()

            input_tensor = input_tensors.pop(0)
            output_tensor = output_tensors.pop(0)

            output_tensor_grad = p2p_communicator.recv_backward(
                send_tensor_shapes, p2p_communicator.is_pp_last_stage
            )

            input_tensor_grad = backward_step(
                input_tensor, output_tensor, output_tensor_grad, model_type, config
            )

            p2p_communicator.send_backward(input_tensor_grad, p2p_communicator.is_pp_first_stage)

        # Launch any remaining grad reductions.
        if no_sync_context is not None:
            enable_grad_sync()
            if config.grad_sync_func is not None:
                config.grad_sync_func(model.parameters())

    if config.finalize_model_grads_func is not None and not forward_only:

        # If defer_embedding_wgrad_compute is enabled we need to do the
        # weight gradient GEMM's here.
        finish_embedding_wgrad_compute(
            config, embedding_module, p2p_communicator.is_pp_last_stage, tp_group
        )

        # Finalize model grads (perform full grad all-reduce / reduce-scatter for
        # data parallelism, layernorm all-reduce for sequence parallelism, and
        # embedding all-reduce for pipeline parallelism).
        config.finalize_model_grads_func(
            [model],
            total_num_tokens if config.calculate_per_token_loss else None,
            pg_collection=pg_collection,
        )

    if config.timers is not None:
        config.timers('forward-backward').stop()

    return forward_data_store<|MERGE_RESOLUTION|>--- conflicted
+++ resolved
@@ -1357,13 +1357,7 @@
         output_tensor = output_tensors[model_chunk_id].pop(0)
         output_tensor_grad = output_tensor_grads[model_chunk_id].pop(0)
 
-<<<<<<< HEAD
-        input_tensor_grad = backward_step(
-            input_tensor, output_tensor, output_tensor_grad, model_type, config
-        )
-=======
         return input_tensor, output_tensor, output_tensor_grad
->>>>>>> ba97a7e2
 
     def backward_step_helper_postprocess(virtual_microbatch_id):
         """Postprocess for backward_step_helper"""
@@ -2068,13 +2062,8 @@
     collect_non_loss_data: bool = False,
     first_val_step: Optional[bool] = None,
     adjust_tensor_shapes_fn: Optional[Callable] = None,
-<<<<<<< HEAD
     p2p_communicator: Optional[Union[P2PCommunicator, MultiModulePipelineCommunicator]] = None,
-    grad_finalize_pgs: Optional[GradFinalizeProcessGroups] = None,
-=======
-    p2p_communicator: Optional[P2PCommunicator] = None,
     pg_collection: Optional[ProcessGroupCollection] = None,
->>>>>>> ba97a7e2
 ):
     """Run non-interleaved 1F1B schedule, with communication between pipeline
     stages. Returns dictionary with losses if the last stage, empty dict otherwise."""
