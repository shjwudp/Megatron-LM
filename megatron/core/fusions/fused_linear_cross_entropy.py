# Copyright (c) 2025, NVIDIA CORPORATION.  All rights reserved.

"""
Linear Cross Entropy API
Fuse cross entropy with linear layer.
"""

import typing
from functools import lru_cache

import torch


class Platform:
    """
    Singleton class for targeted GPU platform.
    """

    _instance: typing.Optional["Platform"] = None

    def __new__(cls) -> "Platform":
        if cls._instance is None:
            cls._instance = super().__new__(cls)
        return cls._instance

    def __init__(self) -> None:
        if getattr(self, "_initialized", False):
            return

        assert torch.cuda.is_available(), "CUDA is not available"
        device = torch.cuda.current_device()
        cc = torch.cuda.get_device_capability(device)

        if cc[0] == 10:
            from .linear_cross_entropy.blackwell import entry as gpu_entry

            self.forward_func: typing.Callable[..., typing.Any] = gpu_entry.forward
            self.backward_func: typing.Callable[..., typing.Any] = gpu_entry.backward
        else:
            raise ValueError(f"Unsupported architecture: {cc[0]}")

        self._initialized = True

<<<<<<< HEAD
try:
    _platform = Platform()
except Exception as e:
    _unsupported_architecture_error = e
    _platform = None
=======
@lru_cache(maxsize=1)
def _get_platform() -> Platform:
    """
    Helper function to lazy initialize the platform.
    """
    return Platform()

>>>>>>> bfee2a38

class LinearCrossEntropy(torch.autograd.Function):
    """
    This class implements a custom autograd function for linear and cross entropy,
    whose equivalent logic in PyTorch is:
        ```python
        def torch_entropy(hidden, weight, labels):
            logits = torch.matmul(hidden, weight)
            logprobs = torch.nn.functional.cross_entropy(logits, labels)
            return logprobs
        ```
    """

    @staticmethod
    def forward(
        ctx,
        hidden: torch.Tensor,
        weight: torch.Tensor,
        labels: torch.Tensor,
        tp_group: typing.Optional[torch.distributed.ProcessGroup] = None,
        reduction: typing.Literal["none", "sum", "mean"] = "mean",
        ignore_index: int = -100,
        sequence_parallel: bool = False,
    ) -> torch.Tensor:
        """
        The forward pass of the Linear Cross Entropy.
        If tp_group is not None, the weight tensor to each TP rank should be
        (global_vocab_size // world_size, dim).
        Note that each of the ranks should get equal shards along the vocab_size dimension.

        Args:
            @param hidden: the input tensor with shape (num_tokens, dim)
            @param weight: the lm_head weight tensor with shape (local_vocab_size, dim)
            @param labels: the labels tensor with shape (num_tokens,)
            @param tp_group: the distributed process group for TP.
            @param reduction: Default to "mean", and can be one of "none", "sum", "mean".
            @param ignore_index: The index to ignore. Default to -100.
            @param sequence_parallel: Whether to use sequence parallel. Default to False.
        Returns:
            @return: logprobs with shape
                - either (num_tokens,) when reduction is "none"
                - or (1,) when reduction is "mean" or "sum"

        tp_group is None ----------------------------------> DP
                B
            A   C
        tp_group is not None & sequence_parallel is False -> TP
                B0  B1
            A   C0  C1
        tp_group is not None & sequence_parallel is True --> SP
                B0  B1
            A0  C0  XX
            A1  XX  C1

        When tp_group is not None, the weight tensor will be split along the vocab_size
        dimension, which means each rank will get equal shards along the global_vocab_size
        dimension. Specifically, the weight tensor to each rank will be (local_vocab_size, dim).
        And there is an assumption that each rank will get the same local_vocab_size.

        When sequence_parallel is True, the hidden tensor will be split along the
        sequence length dimension, which means each rank will get equal shards along
        the sequence length dimension. Specifically, the hidden tensor to each rank
        will be (local_num_tokens, dim). And there is an assumption that each rank
        will get the same local_num_tokens.

        In TP forward pass, the hidden tensor and label tensor shall be identical
        among all TP ranks, and it's user's responsibility to ensure the hidden tensor
        is identical among all TP ranks. Then this operation will produce identical
        logprobs among all TP ranks.

        In TP backward pass, the gradient of the logprobs shall be identical among all
        TP ranks, and it's user's responsibility to ensure the gradient of the logprobs
        is identical among all TP ranks. Then this operation will produce distinct gradients
        for the local weight tensor, and identical gradients for the hidden tensor.

        ```python
        # ------------ forward pass ------------ #
        hidden = tp_group.broadcast(hidden, src=0) # handled by framework
        labels = tp_group.broadcast(labels, src=0) # handled by framework
        logprobs = linear_cross_entropy(...)
        # each rank will get the same logprobs

        # ------------ backward pass ------------ #
        g_logprobs = tp_group.broadcast(g_logprobs, src=0) # handled by framework
        d_hidden, d_weight = torch.autograd.grad(...)
        # each rank will get the same d_hidden,
        # and distinct d_weight for local weight shard
        ```

        In SP forward pass, the hidden tensor shall be split along the sequence length dimension,
        and the label tensor shall be identical among all TP ranks.
        Then this operation will produce identical logprobs among all TP ranks.

        In SP backward pass, the gradient of the logprobs shall be identical among all TP ranks,
        Then this operation will produce distinct gradients for the local hidden tensor
        and local weight tensor.
        ```python
        # ------------ forward pass ------------ #
        hidden = global_hidden[tp_rank] # handled by framework
        labels = tp_group.broadcast(labels, src=0) # handled by framework
        logprobs = linear_cross_entropy(...)
        # each rank will get the same logprobs

        # ------------ backward pass ------------ #
        g_logprobs = tp_group.broadcast(g_logprobs, src=0) # handled by framework
        d_hidden, d_weight = torch.autograd.grad(...)
        # each rank will get distinct local d_hidden and d_weight
        ```
        """
        with torch.cuda.nvtx.range("LinearCrossEntropy-forward"):
            logprobs, _maximum, _acc, _num_valid_tokens, tp_rank, tp_world_size, global_hidden = (
                _get_platform().forward_func(
                    hidden, weight, labels, tp_group, reduction, ignore_index, sequence_parallel
                )
            )
            ctx.save_for_backward(global_hidden, weight, labels, _maximum, _acc, _num_valid_tokens)
            ctx.tp_group = tp_group
            ctx.ignore_index = ignore_index
            ctx.reduction = reduction
            ctx.tp_rank = tp_rank
            ctx.tp_world_size = tp_world_size
            ctx.sequence_parallel = sequence_parallel

        return logprobs

    @staticmethod
    def backward(
        ctx, dlogprobs: torch.Tensor
    ) -> typing.Tuple[torch.Tensor, torch.Tensor, None, None, None, None, None]:
        """
        The backward pass of the Linear Cross Entropy.
        Args:
            dlogprobs (torch.Tensor): The gradient of the cross entropy, with shape
                - either (num_tokens,) when reduction is "none"
                - or (1,) when reduction is "mean" or "sum"
        Returns:
            dhidden (torch.Tensor): The gradient of the hidden.
            dweight (torch.Tensor): The gradient of the weight.
        """
        with torch.cuda.nvtx.range("LinearCrossEntropy-backward"):
            (global_hidden, weight, labels, _maximum, _accu, _num_valid_tokens) = ctx.saved_tensors

            tp_group = ctx.tp_group
            ignore_index = ctx.ignore_index
            reduction = ctx.reduction
            tp_rank = ctx.tp_rank
            tp_world_size = ctx.tp_world_size
            sequence_parallel = ctx.sequence_parallel

            d_hidden, d_weight = _get_platform().backward_func(
                dlogprobs,
                global_hidden,
                weight,
                labels,
                _maximum,
                _accu,
                _num_valid_tokens,
                reduction,
                ignore_index,
                tp_group,
                tp_rank,
                tp_world_size,
                sequence_parallel,
            )

        return d_hidden, d_weight, None, None, None, None, None


def linear_cross_entropy(
    hidden: torch.Tensor,
    weight: torch.Tensor,
    labels: torch.Tensor,
    tp_group: typing.Optional[torch.distributed.ProcessGroup] = None,
    reduction: typing.Literal["none", "sum", "mean"] = "mean",
    ignore_index: int = -100,
    sequence_parallel: bool = False,
) -> torch.Tensor:
    """
    helper function for linear cross entropy.
    """
    _impl = LinearCrossEntropy.apply
    return _impl(hidden, weight, labels, tp_group, reduction, ignore_index, sequence_parallel)


__all__ = ["linear_cross_entropy", "LinearCrossEntropy"]<|MERGE_RESOLUTION|>--- conflicted
+++ resolved
@@ -41,13 +41,7 @@
 
         self._initialized = True
 
-<<<<<<< HEAD
-try:
-    _platform = Platform()
-except Exception as e:
-    _unsupported_architecture_error = e
-    _platform = None
-=======
+
 @lru_cache(maxsize=1)
 def _get_platform() -> Platform:
     """
@@ -55,7 +49,6 @@
     """
     return Platform()
 
->>>>>>> bfee2a38
 
 class LinearCrossEntropy(torch.autograd.Function):
     """
