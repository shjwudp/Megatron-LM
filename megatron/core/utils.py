--- conflicted
+++ resolved
@@ -666,15 +666,9 @@
 
 def log_on_each_pipeline_stage(
     logger: logging.Logger,
-<<<<<<< HEAD
-    tp_group: Optional[torch.distributed.ProcessGroup] = None,
-    dp_cp_group: Optional[torch.distributed.ProcessGroup] = None,
-    *args: Any,
-=======
     *args: Any,
     tp_group: Optional[torch.distributed.ProcessGroup] = None,
     dp_cp_group: Optional[torch.distributed.ProcessGroup] = None,
->>>>>>> ba97a7e2
     **kwargs: Any,
 ):
     """Log on first rank in each pipeline stage
