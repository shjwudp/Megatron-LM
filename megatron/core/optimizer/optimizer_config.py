# Copyright (c) 2025 NVIDIA CORPORATION & AFFILIATES. All rights reserved.

from dataclasses import dataclass, field
from typing import Callable, Optional, Tuple, Union

import torch

from ..utils import is_te_min_version


@dataclass(frozen=True, slots=True)
class ParamKey:
    """Key to group parameters by. All such grouped parameters can share an
    optimizer config specification."""

    # TODO: Can add layer_id here later.

    name: Union[str, Tuple[str]] = field(default_factory=tuple)
    """Parameter name(s)."""

    attr: Union[str, Tuple[str]] = field(default_factory=tuple)
    """Parameter attribute(s)."""


@dataclass
class OptimizerConfig:
    """Base optimizer configuration object."""

    ##############
    # General
    ##############
<<<<<<< HEAD
    optimizer: str = 'adam'
    """Optimizer to use (one of Adam, SGD, or Muon)."""
=======
>>>>>>> 6cc29a20

    lr: Optional[float] = None
    """Initial learning rate. Depending on decay style and initial warmup, the learning rate at each
       iteration would be different.
    """

    min_lr: Optional[float] = None
    """Minumum value for learning rate. The scheduler clip values below this threshold."""

    weight_decay: float = 0.01
    """Weight decay coefficient for L2 regularization."""

    ##############
    # Precision
    ##############
    fp8_recipe: Optional[str] = None
    """The type of fp8 recipe will affect the processing logic inside distributed optimizer."""

    fp16: bool = False
    """If true, train with fp16 mixed precision training. Defaults to False."""

    bf16: bool = False
    """If true, train with bf16 mixed precision training. Defaults to False."""

    reuse_grad_buf_for_mxfp8_param_ag: bool = False
    """If true, reuse the grad buffer for param AG when using mxfp8 recipe. Should be 
       set to True only when fp8_recipe is mxfp8 and fp8_param_gather is True."""

    params_dtype: torch.dtype = torch.float32
    """dtype used when intializing the weights. Defaults to torch.float32."""

    use_precision_aware_optimizer: bool = False
    """If true, allows optimizer-related tensors (master_param, gradients and optimizer states)
    to be set to lower precision. Defaults to False.
    """

    store_param_remainders: bool = True
    """If true, store the 16-bit FP32 parameter remainders in the optimizer state, excluding the
        16 bits shared with the BF16 parameters. This lowers GPU memory usage. Defaults to True.
    """

    main_grads_dtype: torch.dtype = torch.float32
    """dtype of main grads when enabling precision-aware-optimizer"""

    main_params_dtype: torch.dtype = torch.float32
    """dtype of main params when enabling precision-aware-optimizer"""

    exp_avg_dtype: torch.dtype = torch.float32
    """dtype of exp_avg when enabling precision-aware-optimizer"""

    exp_avg_sq_dtype: torch.dtype = torch.float32
    """dtype of exp_avg_sq when enabling precision-aware-optimizer"""

    optimizer: str = 'adam'
    """Optimizer name. NOTE: Deprecated, use individual optimizer classes instead."""

    ###############
    # Loss scaling
    ###############
    loss_scale: Optional[float] = None
    """Static loss scaling, positive power of 2 values can improve fp16 convergence. If None,
       dynamic loss scaling is used.
    """

    initial_loss_scale: float = 2**32
    """Initial loss-scale for dynamic loss scaling."""

    min_loss_scale: float = 1.0
    """Minimum loss scale for dynamic loss scaling."""

    loss_scale_window: float = 1000
    """Window over which to raise/lower dynamic scale."""

    hysteresis: int = 2
    """Hysteresis for dynamic loss scaling."""

    ###################################################################################
    # Optimizer (NOTE: Deprecated, use individual optimizer classes instead.).
    ###################################################################################
    # Adam.
    adam_beta1: float = 0.9
    """First coefficient for computing running averages of gradient and its square in Adam
    optimizer.
    """

    adam_beta2: float = 0.999
    """Second coefficient for computing running averages of gradient and its square in Adam
    optimizer.
    """

    adam_eps: float = 1e-08
    """Term added to the denominator to improve numerical stability in Adam optimizer."""

    decoupled_weight_decay: bool = True
    """If true, decouples weight decay from the gradient update, equivalent to AdamW. If false,
    original Adam update rule will be used. Defaults to True.
    """

    # SGD.
    sgd_momentum: float = 0.9
    """Momentum factor for SGD optimizer."""

    # Muon
    muon_momentum: float = 0.95
    """The momentum used by the internal SGD."""

    muon_split_qkv: bool = True
    """Whether to split QKV parameters for Muon optimizer."""

    muon_use_nesterov: bool = False
    """Whether to use Nesterov-style momentum in the internal SGD."""

    muon_scale_mode: str = "spectral"
    """The mode to use for the scale factor. Defaults to "spectral"."""

    muon_fp32_matmul_prec: str = "medium"
    """The precision to use for the fp32 matmul. Defaults to "medium"."""

    muon_num_ns_steps: int = 5
    """The number of iteration steps to use in the Newton-Schulz iteration."""

    muon_tp_mode: str = "blockwise"
    """How to perform NS calculation for tensor parallel weights. Defaults to "blockwise"."""

    muon_extra_scale_factor: float = 1.0
    """Additional scale factor for the muon update."""

    #######################
    # Distributed optimizer
    #######################
    use_distributed_optimizer: bool = False
    """Distribute optimizer state over data-parallel replicas."""

    overlap_param_gather: bool = False
    """If true, overlap param all-gather with forward compute. 
        This argument is intended to have the same value as the "overlap_param_gather" argument 
        in the "distributed_data_parallel_config.py" file. In the optimizer, this argument is 
        only used when "reuse_grad_buf_for_mxfp8_param_ag=True & fp8_param_gather=True".
    """

    overlap_param_gather_with_optimizer_step: bool = False
    """If true, overlap param all-gather of first bucket with optimizer step."""

    #######################
    # Optimizer Offload
    #######################

    optimizer_cpu_offload: bool = False
    """If True, offload optimizer states tensor and compute to CPU."""

    optimizer_offload_fraction: float = 0.0
    """Specifies the fraction of optimizer states to offload from GPU memory to CPU."""

    use_torch_optimizer_for_cpu_offload: bool = False
    """If True, use torch.optim.Optimizer for CPU offload."""

    overlap_cpu_optimizer_d2h_h2d: bool = False
    """
    When set to `True`, this flag enables overlapping of the CPU optimizer
    update process with the data transfer operations. This can help improve
    overall training efficiency by reducing idle time during data movement,
    allowing the optimizer to perform updates while gradients and parameters
    are being transferred between devices.
    """

    pin_cpu_grads: bool = True
    """If True, pin the optimizer gradients to CPU memory."""

    pin_cpu_params: bool = True
    """If True, pin the optimizer parameters to CPU memory."""

    ################
    # Miscellaneous
    ################
    clip_grad: float = 1.0
    """Gradient clipping based on global L2 norm."""

    log_num_zeros_in_grad: bool = False
    """If true, calculate and log the number of zeros in gradient."""

    barrier_with_L1_time: bool = False
    """If true, use barrier with level 1 time measurements."""

    timers: Optional[Callable] = None
    """Function to get timers."""

    config_logger_dir: str = ""
    """When non-empty, dumps entry-point configs to config_logger_dir"""

    def __post_init__(self):
        """Check the validity of the config."""

        # The following condition is used to avoid repetition in distrib_optimizer.py.
        # This is because in distrib_optimizer.py, the process to handle parameters are
        # different for different training precision settings. FP8 cases require different
        # handling while FP8 delayed scaling is an exception because the Adam optimizer in
        # TransformerEngine supports it in the kernel computation.
        # This is also the flag to determine the usage of param.grad or param.decoupled_grad
        self.use_precision_aware_optimizer_no_fp8_or_ds_fp8 = (
            self.use_precision_aware_optimizer
            and (
                self.main_params_dtype != torch.float32
                or (self.fp8_recipe is None or self.fp8_recipe == "delayed")
                or self.optimizer_cpu_offload
            )
        )

        if self.fp8_recipe == "mxfp8":
            if not self.reuse_grad_buf_for_mxfp8_param_ag:
                import warnings

                warnings.warn(
                    "mxfp8 without using reuse_grad_buf_for_mxfp8_param_ag and fp8_param_gather"
                    "will use significant amount additional GPU memory."
                    "Setting --reuse-grad-buf-for-mxfp8-param-ag and --fp8-param-gather is "
                    "recommended for mxfp8 training."
                )

        if self.use_precision_aware_optimizer:
            assert (
                self.optimizer == 'adam'
            ), '--use-precision-aware-optimizer only supported with adam'
            assert (
                self.use_distributed_optimizer
            ), '--use-precision-aware-optimizer only supported with distributed optimizer'

            if not is_te_min_version("2.1.0"):
                self.store_param_remainders = False

            # Only the FusedAdam in TE and HybridDeviceOptimizer supports
            # --use-precision-aware-optimizer.
            # TODO: Remove this check when apex's FusedAdam is no longer used.
            if self.optimizer_cpu_offload:
                return
            try:
                import inspect

                # TODO: Move this below?
                from transformer_engine.pytorch.optimizers import FusedAdam as Adam

                adam_args = inspect.signature(Adam).parameters
                arg_names = [
                    'master_weight_dtype',
                    'exp_avg_dtype',
                    'exp_avg_sq_dtype',
                    'use_decoupled_grad',
                ]
                for name in arg_names:
                    assert name in adam_args, (
                        "Current FusedAdam of TE doesn't support --use-precision-aware-optimizer, "
                        "please update TE version."
                    )
            except ImportError:
                raise RuntimeError(
                    '--use-precision-aware-optimizer requires FusedAdam from TransformerEngine, '
                    'but not found.'
                )
        else:
            assert (
                self.main_grads_dtype == torch.float32
            ), "main_grads_dtype can only be fp32 when not using precision-aware optimizer"
            assert (
                self.main_params_dtype == torch.float32
            ), "main_params_dtype can only be fp32 when not using precision-aware optimizer"
            assert (
                self.exp_avg_dtype == torch.float32
            ), "exp_avg_dtype can only be fp32 when not using precision-aware optimizer"
            assert (
                self.exp_avg_sq_dtype == torch.float32
            ), "exp_avg_sq_dtype can only be fp32 when not using precision-aware optimizer"


@dataclass
class AdamOptimizerConfig(OptimizerConfig):
    """Adam optimizer configuration object."""

    optimizer: str = 'adam'
    """Optimizer name."""

    adam_beta1: float = 0.9
    """First coefficient for computing running averages of gradient and its square in Adam
    optimizer.
    """

    adam_beta2: float = 0.999
    """Second coefficient for computing running averages of gradient and its square in Adam
    optimizer.
    """

    adam_eps: float = 1e-08
    """Term added to the denominator to improve numerical stability in Adam optimizer."""


@dataclass
class SGDOptimizerConfig(OptimizerConfig):
    """SGD optimizer configuration object."""

    optimizer: str = 'sgd'
    """Optimizer name."""

    sgd_momentum: float = 0.9
    """Momentum factor for SGD optimizer."""<|MERGE_RESOLUTION|>--- conflicted
+++ resolved
@@ -29,12 +29,6 @@
     ##############
     # General
     ##############
-<<<<<<< HEAD
-    optimizer: str = 'adam'
-    """Optimizer to use (one of Adam, SGD, or Muon)."""
-=======
->>>>>>> 6cc29a20
-
     lr: Optional[float] = None
     """Initial learning rate. Depending on decay style and initial warmup, the learning rate at each
        iteration would be different.
