--- conflicted
+++ resolved
@@ -296,11 +296,7 @@
         gbuf_ranges: List[Dict],
         param_gbuf_map: Dict[torch.nn.Parameter, Tuple],
         opt_group_ranges: List,
-<<<<<<< HEAD
-        make_param_fp32_copy: bool = True,
-=======
         config: OptimizerConfig,
->>>>>>> 2d7c521d
     ):
         """
         Create main parameter groups needed for the optimizer step.
@@ -347,32 +343,6 @@
                 gbuf_index, dtype, bucket_index = param_gbuf_map[model_param]
                 gbuf_range = gbuf_ranges[gbuf_index][dtype][bucket_index]
                 param_range = gbuf_range["param_map"][model_param]["param"]
-
-                if not make_param_fp32_copy:
-                    shard_model_param = model_param.detach().view(-1)[
-                        param_range.start : param_range.end
-                    ]
-                    tensor_parallel.copy_tensor_model_parallel_attributes(
-                        shard_model_param, model_param
-                    )
-                    if hasattr(model_param, 'shared'):
-                        shard_model_param.shared = model_param.shared
-
-                    if model_param.type() in ['torch.cuda.HalfTensor', 'torch.cuda.BFloat16Tensor']:
-                        model_float16_params_this_group.append(model_param)
-                        shard_float16_params_this_group.append(shard_model_param)
-                    elif model_param.type() == 'torch.cuda.FloatTensor':
-                        model_fp32_params_this_group.append(model_param)
-                        shard_fp32_params_this_group.append(shard_model_param)
-                    else:
-                        raise TypeError(
-                            'Wrapped parameters must be one of '
-                            'torch.cuda.FloatTensor,  '
-                            'torch.cuda.HalfTensor, or '
-                            'torch.cuda.BFloat16Tensor. '
-                            'Received {}'.format(model_param.type())
-                        )
-                    continue
 
                 # fp16, bf16 params.
                 if model_param.type() in ['torch.cuda.HalfTensor', 'torch.cuda.BFloat16Tensor']:
@@ -447,19 +417,6 @@
                     )
 
             # Update optimizer's params.
-<<<<<<< HEAD
-            if not make_param_fp32_copy:
-                group_range["orig_group"]["params"] = [
-                    *shard_float16_params_this_group,
-                    *shard_fp32_params_this_group,
-                ]
-                continue
-
-            group_range["orig_group"]["params"] = [
-                *shard_fp32_params_this_group,
-                *shard_fp32_from_float16_params_this_group,
-            ]
-=======
             if not config.use_precision_aware_optimizer:
                 group_range["orig_group"]["params"] = [
                     *shard_fp32_params_this_group,
@@ -470,7 +427,6 @@
                     *shard_fp32_params_this_group,
                     *shard_float16_params_this_group,
                 ]
->>>>>>> 2d7c521d
 
         return (
             model_float16_groups,
@@ -534,15 +490,9 @@
         for model_chunk in self.model_chunks:
             assert self.ddp_config == model_chunk.ddp_config
 
-<<<<<<< HEAD
-        # assert isinstance(
-        #     optimizer, Adam
-        # ), "Only Adam currently supported, due to checkpointing requirements."
-=======
         assert (
-            isinstance(optimizer, Adam) or optimizer is None
-        ), "Only Adam currently supported, due to checkpointing requirements."
->>>>>>> 2d7c521d
+            isinstance(optimizer, (Adam, HybridDeviceOptimizer)) or optimizer is None
+        ), "Only Adam and HybridDeviceOptimizer currently supported, due to checkpointing requirements."
 
         # when freezing sub-models we have no real optimizer
         # but still need a stub DistributedOptimizer class
@@ -618,14 +568,7 @@
             self.shard_fp32_groups,
             self.shard_fp32_from_float16_groups,
         ) = self._build_model_and_main_param_groups(
-<<<<<<< HEAD
-            self.gbuf_ranges,
-            self.model_param_gbuf_map,
-            self.opt_group_ranges,
-            make_param_fp32_copy=not isinstance(self.optimizer, HybridDeviceOptimizer),
-=======
             self.gbuf_ranges, self.model_param_gbuf_map, self.opt_group_ranges, config
->>>>>>> 2d7c521d
         )
 
         if isinstance(self.optimizer, HybridDeviceOptimizer):
@@ -855,6 +798,10 @@
             sharded_model_param = self.optimizer.param_groups[group_index]["params"][group_order]
             tensors = {}
             for k in self.optimizer.state[sharded_model_param]:
+                if isinstance(self.optimizer, HybridDeviceOptimizer):
+                    tensors[k] = self.optimizer.state[sharded_model_param][k]
+                    continue
+
                 tensors[k] = self.optimizer.get_unscaled_state(sharded_model_param, k)
             tensors["param"] = tensors.pop("master_param")
         else:
@@ -877,6 +824,12 @@
         if self.config.use_precision_aware_optimizer:
             sharded_model_param = self.optimizer.param_groups[group_index]["params"][group_order]
             for k, v in tensors.items():
+                if isinstance(self.optimizer, HybridDeviceOptimizer):
+                    if k == "param":
+                        k = "master_param"
+                    self.optimizer.state[sharded_model_param][k] = v
+                    continue
+
                 if k == "param":
                     self.optimizer.set_scaled_state(sharded_model_param, "master_param", v)
                 else:
@@ -1293,20 +1246,9 @@
                 for gbuf_range_map in gbuf_range_map_for_all_buckets:
                     for model_param, param_range_map in gbuf_range_map["param_map"].items():
                         param_range = param_range_map['param']
-<<<<<<< HEAD
-
-                        main_param = self.optimizer.param_groups[group_index]["params"][group_order]
-                        optim_state = self.optimizer.state[main_param]
-
-                        if isinstance(self.optimizer, HybridDeviceOptimizer):
-                            tensors = {**optim_state}
-                        else:
-                            tensors = {"fp32_param": main_param, **optim_state}
-=======
                         # Main param & optimizer states.
                         tensors = self._get_main_param_and_optimizer_states(model_param)
                         tensors["fp32_param"] = tensors.pop("param")
->>>>>>> 2d7c521d
                         # Match optimizer parameter with model ShardedTensor (or
                         # ShardedTensorFactory).
                         try:
@@ -1400,35 +1342,16 @@
             for gbuf_range_map_for_all_buckets in gbuf_range_maps.values():
                 for gbuf_range_map in gbuf_range_map_for_all_buckets:
                     for model_param, param_range_map in gbuf_range_map["param_map"].items():
-<<<<<<< HEAD
-                        group_index, group_order = self.model_param_group_index_map[model_param]
-                        main_param = self.optimizer.param_groups[group_index]["params"][group_order]
-                        optim_state = self.optimizer.state[main_param]
-
-                        src_tensors = state_dict[param_idx]
-                        if isinstance(self.optimizer, HybridDeviceOptimizer):
-                            dst_tensors = {**optim_state}
-                        else:
-                            dst_tensors = {"fp32_param": main_param, **optim_state}
-                        for key in dst_tensors:
-                            if key == "step":
-                                # Handle step separately.
-                                continue
-                            dst_tensors[key].copy_(src_tensors[key])
-
-                        if isinstance(self.optimizer, HybridDeviceOptimizer):
-                            for key in src_tensors:
-                                if key not in dst_tensors:
-                                    optim_state[key] = src_tensors[key]
-=======
                         src_tensors = {}
                         for k, v in state_dict[param_idx].items():
+                            if k == "step":
+                                # Handle torch Adam "step" state separately.
+                                continue
                             if k == "fp32_param":
                                 src_tensors["param"] = v
                             else:
                                 src_tensors[k] = v
                         self._set_main_param_and_optimizer_states(model_param, src_tensors)
->>>>>>> 2d7c521d
                         param_idx += 1
         if isinstance(self.optimizer, HybridDeviceOptimizer):
             self.optimizer._sync_hdo_state_to_sub_optimizers()
@@ -1887,22 +1810,7 @@
         buffer, this method is responsible for copying the updated grads
         from the grad buffer to the main shard's grad field.
         """
-<<<<<<< HEAD
-        if isinstance(self.optimizer, HybridDeviceOptimizer):
-            shard_groups = self.shard_fp32_groups + self.shard_float16_groups
-            model_groups = self.model_fp32_groups + self.model_float16_groups
-            for model_group, shard_group in zip(model_groups, shard_groups):
-                for model_param, shard_param in zip(model_group, shard_group):
-                    param_range_map = self._get_model_param_range_map(model_param)
-                    param_range = param_range_map["param"]
-                    assert param_range.size == shard_param.nelement()
-
-                    model_grad = model_param.main_grad
-                    shard_model_grad = model_grad.view(-1)[param_range.start : param_range.end]
-                    shard_param.main_grad = shard_model_grad.float()
-=======
         if self.is_stub_optimizer:
->>>>>>> 2d7c521d
             return
 
         # Utility method for copying group grads.
@@ -1942,11 +1850,7 @@
         buffer, this method is responsible for copying the updated params
         from the main shards into the correct position in the grad buffer.
         """
-<<<<<<< HEAD
-        if isinstance(self.optimizer, HybridDeviceOptimizer):
-=======
         if self.is_stub_optimizer:
->>>>>>> 2d7c521d
             return
 
         # Utility method for copying group params.
