# Copyright (c) 2024, NVIDIA CORPORATION. All rights reserved.
from logging import getLogger
from typing import Callable, Dict, List, Optional

import torch
from apex.optimizers import FusedAdam as Adam
from apex.optimizers import FusedSGD as SGD

from megatron.core import mpu

from ..distributed import ParamAndGradBuffer
from ..transformer.module import MegatronModule
from .distrib_optimizer import DistributedOptimizer
from .grad_scaler import ConstantGradScaler, DynamicGradScaler
from .optimizer import (
    ChainedOptimizer,
    Float16OptimizerWithFloat16Params,
    FP32Optimizer,
    MegatronOptimizer,
)
from .optimizer_config import OptimizerConfig

logger = getLogger(__name__)


def _get_param_groups(
    model_chunks: List[MegatronModule],
    no_weight_decay_cond: Callable,
    scale_lr_cond: Callable,
    lr_mult: float,
    use_decoupled_learning_rate: bool,
) -> List[Dict]:
    """Create parameter groups for optimizer.

    Creates parameter groups based on weight decay condition (regularized vs
    non regularized), learning rate scale condition (lr vs lr_mult * lr),
    and whether it is expert parameters. scale_lr_cond is used during finetuning
    where head of the network requires a scaled version of the base learning rate.

    Args:
        model_chunks (List[MegatronModule]): model chunks to create parameter
            groups for.
        no_weight_decay_cond (func): function to determine whether a parameter
            should not perform weight decay.
        scale_lr_cond (func): function to determine whether a parameter
            should have a scaled learning rate.
        lr_mult (float): learning rate multiplier for parameters that
            satisfy scale_lr_cond.
        use_decoupled_learning_rate (bool): true if using decoupled learning rate.

    Returns:
        List of parameter groups.
    """

    # Map (wd_mult, lr_mult, is_expert_parallel, is_decoupled_lr) to params.
    params_map = {}
    for model_chunk in model_chunks:
        named_parameters = None
        # If the model chunk has named_parameter_shardings, use it to get the
        # named parameters. (e.g., for gradient sharding data parallelism)
        if hasattr(model_chunk, "named_parameter_shardings"):
            named_parameters = model_chunk.named_parameter_shardings()
        if named_parameters is None:
            named_parameters = model_chunk.named_parameters()

        for name, param in named_parameters:
            if not param.requires_grad:
                continue

            is_expert_parallel = not getattr(param, 'allreduce', True)

            if no_weight_decay_cond is not None:
                no_wd = no_weight_decay_cond(name, param)
            else:
                # Do not regularize biases and norm parameters.
                no_wd = name.endswith(".bias") or len(param.shape) == 1

            if scale_lr_cond is not None:
                scale_lr = scale_lr_cond(name, param)
            else:
                scale_lr = False

            if not no_wd and not scale_lr:
                wd_mult, lr_mult = 1.0, 1.0
            elif not no_wd and scale_lr:
                wd_mult, lr_mult = 1.0, lr_mult
            elif no_wd and not scale_lr:
                wd_mult, lr_mult = 0.0, 1.0
            else:
                wd_mult, lr_mult = 0.0, lr_mult

            is_decoupled_lr = False
            # For input/embedding and output layer: embedding.word_embeddings.weight / output_layer.weight.
            if use_decoupled_learning_rate and getattr(
                param, 'is_embedding_or_output_parameter', False
            ):
                is_decoupled_lr = True

            key = (wd_mult, lr_mult, is_expert_parallel, is_decoupled_lr)
            if key not in params_map:
                params_map[key] = []
            params_map[key].append(param)

    param_groups = []
    for (wd_mult, lr_mult, is_expert_parallel, is_decoupled_lr), params in params_map.items():
        assert len(params) > 0
        param_groups.append(
            {
                'params': params,
                'wd_mult': wd_mult,
                'lr_mult': lr_mult,
                'is_expert_parallel': is_expert_parallel,
                'is_decoupled_lr': is_decoupled_lr,
            }
        )

    return param_groups


def _update_min_and_max_lr_in_param_groups(
    param_groups: List[Dict],
    lr: float,
    min_lr: float,
    decoupled_lr: Optional[float],
    decoupled_min_lr: Optional[float],
) -> List[Dict]:
    """
    Updates `max_lr` and `min_lr` values in each parameter group, and returns new list.
    By default, each group will use `lr` / `min_lr` as `max_lr` / `min_lr`.
    If `decoupled_lr` is provided, then `decoupled_lr` / `decoupled_min_lr` will be used
    as `max_lr` / `min_lr` for the input and output layer.

    Args:
        param_groups (List): parameter groups whose 'max_lr' and `min_lr` fields need to
            be adjusted.
        lr (float): learning rate.
        min_lr (float): minimum learning rate.
        decoupled_lr (Optional[float]): optional decoupled learning rate.
        decoupled_min_lr (Optional[float]): optional decoupled minimum learning rate.

    Returns:
        List of adjusted parameter groups.
    """

    if decoupled_min_lr is None:
        decoupled_min_lr = min_lr

    for param_group in param_groups:
        if param_group['is_decoupled_lr']:
            assert decoupled_lr is not None
            param_group['max_lr'] = decoupled_lr
            param_group['min_lr'] = decoupled_min_lr
        else:
            param_group['max_lr'] = lr
            param_group['min_lr'] = min_lr
    return param_groups


def _get_megatron_optimizer_based_on_param_groups(
    config: OptimizerConfig,
    param_groups: List,
    per_model_buffers: Optional[Dict[int, List[ParamAndGradBuffer]]] = None,
    data_parallel_group: Optional[torch.distributed.ProcessGroup] = None,
    data_parallel_group_gloo: Optional[torch.distributed.ProcessGroup] = None,
    data_parallel_group_idx: Optional[int] = None,
) -> MegatronOptimizer:
    """Get Megatron optimizer based on parameter groups.

    Args:
        config (OptimizerConfig): optimizer configuration object.
        param_groups (list): list of parameter groups.
        per_model_buffers (dict, optional): buffers for distributed optimizer. Defaults to None.
        data_parallel_group (torch.distributed.ProcessGroup, optional): data-parallel group for
            distributed optimizer. Defaults to None.
        data_parallel_group_gloo (torch.distributed.ProcessGroup, optional): gloo data-parallel
            group for distributed optimizer. Defaults to None.
        data_parallel_group_idx (int, optional): data-parallel group index for distributed
            optimizer. Defaults to None.

    Returns:
        Instance of MegatronOptimizer.
    """
    if config.optimizer == 'adam':
        optimizer = Adam(
            param_groups,
            lr=config.lr,
            weight_decay=config.weight_decay,
            betas=(config.adam_beta1, config.adam_beta2),
            eps=config.adam_eps,
        )

        def init_state_fn(opt):
            for group in opt.param_groups:
                for p in group['params']:
                    if len(opt.state[p]) == 0:
                        opt.state[p]['exp_avg'] = torch.zeros_like(p.data)
                        opt.state[p]['exp_avg_sq'] = torch.zeros_like(p.data)

    elif config.optimizer == 'sgd':
        optimizer = SGD(
            param_groups,
            lr=config.lr,
            weight_decay=config.weight_decay,
            momentum=config.sgd_momentum,
        )
        init_state_fn = None
    else:
        raise Exception('{} optimizer is not supported.'.format(config.optimizer))

<<<<<<< HEAD
    if config.data_parallel_sharding_strategy == "OPTIMIZER_STATES_AND_GRADS":
        return FP32Optimizer(
            optimizer, config.clip_grad, config.log_num_zeros_in_grad, params_have_main_grad=False,
        )

    # Determine whether the params have main-grad field.
    params_have_main_grad = True

=======
>>>>>>> 2b92e61d
    # Mixed precision optimizer.
    # - Note: both the Float16Optimizer and the DistributedOptimizer inherit
    #   from the MixedPrecisionOptimizer, which manages any optimizer where
    #   the model params and main params are distinct.
    if config.fp16 or config.bf16 or config.use_distributed_optimizer:

        # Grad scaler:
        #    if loss-scale is provided, instantiate the constant scaler.
        #    if we are using fp16 and loss-scale is not present, use a
        #       dynamic scaler.
        #    otherwise we are running in bf16 with no loss-scale so
        #       leave it as None.
        grad_scaler = None

        # Constant loss scale.
        if config.loss_scale:
            grad_scaler = ConstantGradScaler(config.loss_scale)

        # Dynamic loss scale.
        else:
            if config.fp16:
                grad_scaler = DynamicGradScaler(
                    initial_scale=config.initial_loss_scale,
                    min_scale=config.min_loss_scale,
                    growth_factor=2.0,
                    backoff_factor=0.5,
                    growth_interval=config.loss_scale_window,
                    hysteresis=config.hysteresis,
                )

        optimizer_args = [
            optimizer,
            config,
            grad_scaler,
            init_state_fn,
        ]
        if config.use_distributed_optimizer:
            optimizer = DistributedOptimizer(
                *optimizer_args,
                per_model_buffers=per_model_buffers,
                data_parallel_group=data_parallel_group,
                data_parallel_group_gloo=data_parallel_group_gloo,
                data_parallel_group_idx=data_parallel_group_idx,
            )
        else:
            optimizer = Float16OptimizerWithFloat16Params(*optimizer_args)

        return optimizer

    # FP32.
    return FP32Optimizer(optimizer, config, init_state_fn,)


def get_megatron_optimizer(
    config: OptimizerConfig,
    model_chunks: List[MegatronModule],
    no_weight_decay_cond: Optional[Callable] = None,
    scale_lr_cond: Optional[Callable] = None,
    lr_mult: float = 1.0,
) -> MegatronOptimizer:
    """Retrieve the Megatron optimizer for model chunks.

    We use separate optimizers for expert parameters and non-expert parameters.

    Args:
        config (OptimizerConfig): optimizer configuration object.
        model_chunks (List[MegatronModule]): model chunks to get optimizer for.
        no_weight_decay_cond (func, optional): function to determine whether a parameter
            should not perform weight decay. Defaults to None.
        scale_lr_cond (func, optional): function to determine whether a parameter
            should have a scaled learning rate. Defaults to None.
        lr_mult (float, optional): learning rate multiplier for parameters that
            satisfy scale_lr_cond. Defaults to 1.0.

    Returns:
        Instance of MegatronOptimizer.
    """

    if not torch.distributed.is_initialized() or torch.distributed.get_rank() == 0:
        logger.info(f'Setting up optimizer with {config}')

    # Collect param groups.
    param_groups = _get_param_groups(
        model_chunks,
        no_weight_decay_cond,
        scale_lr_cond,
        lr_mult,
        use_decoupled_learning_rate=config.decoupled_lr is not None,
    )
    param_groups = _update_min_and_max_lr_in_param_groups(
        param_groups,
        lr=config.lr,
        min_lr=config.min_lr,
        decoupled_lr=config.decoupled_lr,
        decoupled_min_lr=config.decoupled_min_lr,
    )

    # Collect grad buffers for distributed optimizer.
    per_model_buffers = {}
    per_model_ep_buffers = {}
    for model_idx, model_chunk in enumerate(model_chunks):
        if hasattr(model_chunk, 'buffers'):
            per_model_buffers[model_idx] = model_chunk.buffers
            per_model_ep_buffers[model_idx] = model_chunk.expert_parallel_buffers

    # Split param groups into dense and MoE params (since data-parallel groups for MoE
    # parameters can be different with expert parallelism).
    dense_param_groups = list(filter(lambda g: not g['is_expert_parallel'], param_groups))
    moe_param_groups = list(filter(lambda g: g['is_expert_parallel'], param_groups))

    # Create optimizers.
    model_parallel_rank = torch.distributed.get_rank(mpu.get_model_parallel_group())
    optimizers = [
        _get_megatron_optimizer_based_on_param_groups(
            config,
            param_groups=dense_param_groups,
            per_model_buffers=per_model_buffers,
            data_parallel_group=mpu.get_data_parallel_group(with_context_parallel=True),
            data_parallel_group_gloo=mpu.get_data_parallel_group_gloo(with_context_parallel=True),
            data_parallel_group_idx=model_parallel_rank,
        )
    ]
    if len(moe_param_groups) > 0:
        model_parallel_world_size = torch.distributed.get_world_size(mpu.get_model_parallel_group())
        expert_parallel_rank = mpu.get_expert_model_parallel_rank()
        optimizers.append(
            _get_megatron_optimizer_based_on_param_groups(
                config,
                param_groups=moe_param_groups,
                per_model_buffers=per_model_ep_buffers,
                data_parallel_group=mpu.get_data_modulo_expert_parallel_group(),
                data_parallel_group_gloo=mpu.get_data_modulo_expert_parallel_group_gloo(),
                data_parallel_group_idx=expert_parallel_rank * model_parallel_world_size
                + model_parallel_rank,
            )
        )

    if len(optimizers) == 1:
        return optimizers[0]

    return ChainedOptimizer(optimizers)<|MERGE_RESOLUTION|>--- conflicted
+++ resolved
@@ -207,17 +207,9 @@
     else:
         raise Exception('{} optimizer is not supported.'.format(config.optimizer))
 
-<<<<<<< HEAD
     if config.data_parallel_sharding_strategy == "OPTIMIZER_STATES_AND_GRADS":
-        return FP32Optimizer(
-            optimizer, config.clip_grad, config.log_num_zeros_in_grad, params_have_main_grad=False,
-        )
-
-    # Determine whether the params have main-grad field.
-    params_have_main_grad = True
-
-=======
->>>>>>> 2b92e61d
+        return FP32Optimizer(optimizer, config, init_state_fn,)
+
     # Mixed precision optimizer.
     # - Note: both the Float16Optimizer and the DistributedOptimizer inherit
     #   from the MixedPrecisionOptimizer, which manages any optimizer where
