--- conflicted
+++ resolved
@@ -265,7 +265,6 @@
     Returns:
         Instance of MegatronOptimizer.
     """
-<<<<<<< HEAD
     if config.optimizer_cpu_offloading:
         gpu_optimizer_cls = Adam if config.optimizer == 'adam' else SGD
         cpu_optimizer_cls = CPUAdam if config.optimizer == 'adam' else CPUSGD
@@ -307,8 +306,6 @@
             betas=(config.adam_beta1, config.adam_beta2),
             eps=config.adam_eps,
         )
-=======
->>>>>>> 2d7c521d
 
     # when freezing sub-models we may have no trainable parameters on a rank and
     # hence an empty param_groups. However, we still need to create an optimizer
