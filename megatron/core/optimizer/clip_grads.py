--- conflicted
+++ resolved
@@ -136,14 +136,10 @@
 
 
 def clip_grad_by_total_norm_fp32(
-<<<<<<< HEAD
-    grads: List[torch.Tensor], max_norm: Union[int, float], total_norm: float
-=======
     parameters: Union[List[torch.Tensor], torch.Tensor],
     max_norm: Union[int, float],
     total_norm: float,
     use_decoupled_grad: bool = False,
->>>>>>> 2d7c521d
 ):
     """Clips iterable of gradients in fp32 by total norm.
 
@@ -157,8 +153,6 @@
         use_decoupled_grad (bool, optional): whether to read grad from ".grad" or ".decoupled_grad",
             default value is False.
     """
-<<<<<<< HEAD
-=======
     # Grads.
     params = []
     grads = []
@@ -174,7 +168,6 @@
                 params.append(param)
                 grads.append(to_local_if_dtensor(param.grad).detach())
 
->>>>>>> 2d7c521d
     # Scale.
     clip_coeff = max_norm / (total_norm + 1.0e-6)
     if clip_coeff < 1.0:
