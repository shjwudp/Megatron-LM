--- conflicted
+++ resolved
@@ -747,13 +747,7 @@
 
             # All-gather / unshard the module parameters before the backward pass.
             self.all_gather_and_wait_parameters_ready(
-<<<<<<< HEAD
-                param_list,
-                prefetch_order=PrefetchOrder.BACKWARD_PASS_ORDER,
-                bwd=True
-=======
                 param_list, prefetch_order=PrefetchOrder.BACKWARD_PASS_ORDER, bwd=True
->>>>>>> b3e181cb
             )
 
         self._root_pre_backward_hook_issued = False
