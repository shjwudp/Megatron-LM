# Copyright (c) 2025, NVIDIA CORPORATION.  All rights reserved.
#
# Licensed under the Apache License, Version 2.0 (the "License");
# you may not use this file except in compliance with the License.
# You may obtain a copy of the License at
#
#     http://www.apache.org/licenses/LICENSE-2.0
#
# Unless required by applicable law or agreed to in writing, software
# distributed under the License is distributed on an "AS IS" BASIS,
# WITHOUT WARRANTIES OR CONDITIONS OF ANY KIND, either express or implied.
# See the License for the specific language governing permissions and
# limitations under the License.

# TODO: Split this file into smaller files.

import copy
import dataclasses
import functools
import gc
import inspect
import logging
import math
import traceback
import warnings
from collections import defaultdict, namedtuple
from contextlib import ExitStack, nullcontext
from enum import Enum
from typing import Any, Callable, Dict, List, Optional, Tuple, cast

import torch
from torch.distributed import _coalescing_manager
from torch.distributed.tensor import DTensor, Replicate, Shard
from torch.distributed.tensor.device_mesh import _mesh_resources

from .uneven_dtensor import update_uneven_dtensor_chunk_metadata, validate_uneven_dtensor
from .utils import (
    _MODEL_PARALLEL_RNG_TRACKER_NAME,
    FSDPDistributedIndex,
    get_global_memory_buffer,
    get_mcore_tensor_parallel_partition_dim,
    is_mcore_tensor_model_parallel,
    is_mcore_tensor_parallel_duplicated,
)

logger = logging.getLogger(__name__)


try:
    # Default to Megatron-LM FW.
    from megatron.core.distributed.distributed_data_parallel_config import (
        DistributedDataParallelConfig,
    )
    from megatron.core.fp8_utils import (
        is_float8tensor,
        modify_underlying_storage,
        quantize_param_shard,
    )
    from megatron.core.tensor_parallel import get_cuda_rng_tracker
    from megatron.core.utils import is_submodule, is_te_min_version

    logger.info("Detected Megatron Core, using Megatron-FSDP with Megatron.")

except ImportError:
    # Megatron-LM is not installed, use Megatron-FSDP as a standalone module.
    from .distributed_data_parallel_config import DistributedDataParallelConfig
    from .utils import (
        get_cuda_rng_tracker,
        is_float8tensor,
        is_submodule,
        is_te_min_version,
        modify_underlying_storage,
        quantize_param_shard,
    )

    logger.info("Megatron Core is not installed, Megatron-FSDP will run without Megatron Core.")

try:
    from transformer_engine.pytorch import fp8_model_init
    from transformer_engine.pytorch.module.base import TransformerEngineBaseModule

    HAVE_TE = True
except Exception:
    HAVE_TE = False

NCCL_ALLOCATOR = None

try:
    # Try to import the MCore NCCL nccl_allocator first.
    # If it fails, try to import the APEX NCCL nccl_allocator.
    import megatron.core.nccl_allocator as nccl_allocator

    NCCL_ALLOCATOR = "MCORE"
except ImportError:
    try:
        import apex.contrib.nccl_allocator as nccl_allocator

        NCCL_ALLOCATOR = "APEX"
    except ImportError:
        nccl_allocator = None

NCCL_MEMORY_POOL = None


def _p_assert(cond: Any, s: str, raise_assertion_error: bool = True) -> None:
    """Alternate to ``assert`` when in the backward context to print the error
    message ``s`` since otherwise, it is swallowed.
    """
    if not cond:
        logger.error(s)
        logger.error(''.join(traceback.format_stack()))
        if raise_assertion_error:
            raise AssertionError(s)


def _alloc_storage(tensor: torch.Tensor, size: torch.Size) -> None:
    """
    Allocate storage for ``tensor`` with the given size.

    Returns:
        bool: ``True`` if this method allocated storage and ``False`` if the
        storage was already allocated.
    """
    with torch.no_grad():
        if not torch.distributed._functional_collectives.is_torchdynamo_compiling():
            already_allocated = tensor._typed_storage()._size() == size.numel()
            if not already_allocated:
                tensor_storage_size = tensor._typed_storage()._size()
                _p_assert(
                    tensor_storage_size == 0,
                    "Tensor storage should have been resized to be 0 but got PLACEHOLDEr",
                )
                tensor._typed_storage()._resize_(size.numel())


def _free_storage(tensor: torch.Tensor):
    """
    Frees the underlying storage of ``tensor``.

    Returns:
        bool: ``True`` if the method freed the storage and ``False`` if the
        storage was already freed.
    """
    with torch.no_grad():
        if not torch.distributed._functional_collectives.is_torchdynamo_compiling():
            already_freed = tensor._typed_storage()._size() == 0
            if not already_freed:
                _p_assert(
                    tensor.storage_offset() == 0,
                    "Freeing a tensor's storage is unsafe when it is not the sole occupant\n"
                    f"storage offset: {tensor.storage_offset()}\n"
                    f"storage size: {tensor._typed_storage()._size()}\n"
                    f"tensor shape: {tensor.shape}",
                )
                tensor._typed_storage()._resize_(0)


TensorItemIndex = namedtuple(
    "TensorItemIndex", ["global_data_index", "size", "item_id", "bucket_id", "shape"]
)
BucketIndex = namedtuple("BucketIndex", ["bucket_id", "global_data_index", "size", "items"])
ShardBucketIndex = namedtuple(
    "ShardBucketIndex",
    ["bucket_id", "global_data_index", "local_data_index", "bucket_data_index", "size"],
)


class MultiGroupUBRAllocator:
    """
    A custom allocator class that registers a single memory pool with multiple different
    communication groups, which is not natively supported by apex's nccl_allocator.

    This is particularly useful for Mixture of Experts (MoE) models where:
    - Non-expert parameters/gradients use the data-parallel + context-parallel group (dp_cp_group)
    - Expert parameters/gradients use the expert-parallel + data-parallel group (ep_dp_group)

    Since Megatron-Core FSDP uses a contiguous single tensor for the entire model's parameters, we
    need to register the same memory pool with both communication groups to enable nccl algorithms
    that is relying on the user buffer registration for both expert and non-expert parameters.

    Implementation:
        It uses apex nccl_allocator internally to create a Tensor using ncclMemAlloc
        and register to the `group` and then registers the Mempool also for the `additional_group`

    Example:
        ```
        import apex.contrib.nccl_allocator as nccl_allocator
        nccl_allocator.init()
        pool = nccl_allocator.create_nccl_mem_pool()
        group_1 = torch.distributed.new_group(ranks=[0, 1, 2, 3, 4, 5, 6, 7], backend="nccl")
        group_2 = torch.distributed.new_group(ranks=[0, 2, 4, 6], backend="nccl")
        with MultiGroupUBRAllocator(pool, groups=[group_1, group_2]):
            a = torch.zeros(1024, dtype=torch.float32, device="cuda")
            b = torch.zeros(1024, dtype=torch.float32, device="cuda")
        ```
    """

    def __init__(self, pool, groups):  # torch.cuda.MemPool  # torch.distributed.ProcessGroup
        self.pool = pool
        self.groups = groups
        self.mem_allocator = nccl_allocator.nccl_mem(self.pool, group=self.groups[0])
        assert len(self.groups) > 1, "MultiGroupUBRAllocator requires at least two groups"

    def __enter__(self):
        for group in self.groups[1:]:
            backend = group._get_backend(torch.device("cuda", torch.cuda.current_device()))
            try:
                # Since the registration is done in mempool granularity, we need to deregister
                # the tensors in the mempool and re-register the mempool including the newly created
                # tensors after the context is exited.
                backend.deregister_mem_pool(self.pool)
            except RuntimeError:
                pass
        self.mem_allocator.__enter__()

    def __exit__(self, *args):
        self.mem_allocator.__exit__(*args)
        for group in self.groups[1:]:
            backend = group._get_backend(torch.device("cuda", torch.cuda.current_device()))
            if torch.distributed.get_rank() == 0:
                logger.info(
                    f"[MultiGroupUBRAllocator] Registering mem pool to group {group}, "
                    f"group.group_desc:{group.group_desc}"
                )
            backend.register_mem_pool(self.pool)


@dataclasses.dataclass
class BucketingPolicy:
    """
    A policy for bucketing in Fully Sharded Data Parallel (FSDP) training.

    Attributes:
        suggested_bucket_size (int): The suggested size of each bucket in num of elements.
        fsdp_unit_modules (list): A list of module classes that are treated as a
            single unit for FSDP bucketing.
        data_parallel_sharding_strategy (str): The strategy used for sharding
            data parallel modules.

    Note:
        This policy is used to configure the bucketing behavior in FSDP training.
    """

    suggested_bucket_size: Optional[int] = 40_000_000
    fsdp_unit_modules: List[torch.nn.Module] = dataclasses.field(default_factory=list)
    data_parallel_sharding_strategy: str = "no_shard"


def _pad(number_to_be_padded: int, divisor: int) -> int:
    return int(math.ceil(number_to_be_padded / divisor) * divisor)


def build_data_parallel_buffer_index(
    elements: List[torch.Size],
    data_parallel_rank: int,
    data_parallel_world_size: int,
    is_data_distributed: bool,
    ddp_config: DistributedDataParallelConfig,
    bucket_id: int = 0,
    chunk_size_factor: int = 1,
) -> Tuple[List[tuple], BucketIndex, ShardBucketIndex]:
    """
    Assuming that all input tensor elements contiguously compose a global
    buffer, give the index range of every tensor, the bucket in the buffer,
    and the (distributed) shard within the bucket. Note that the global bucket
    buffer is only temporarily allocated, but is abstractly tracked via indices
    deduced from the number of raw parameters assigned to this buffer / bucket.

    Args:
        elements (List[torch.Size]): List of input tensor.
        data_parallel_rank (int): Rank of the current process in the data parallel group.
        data_parallel_world_size (int): World size of the data parallel group.
        bucket_id (int, optional): The id of the bucket. Defaults to 0.

    Returns:
        Tuple[Dict[int, TensorItemIndex], BucketIndex, ShardBucketIndex]: The index
            range of every tensor, every bucket and every in bucket local buffer.
    """

    def _pad_if_needed(data_index: int) -> int:
        if ddp_config.data_parallel_sharding_strategy != "no_shard":
            return _pad(data_index, data_parallel_world_size * chunk_size_factor)
        return data_index

    def add_item(item_id, item, offset, item_index_map):
        # The item index map contains information on where each parameter item will
        # be stored in the tensor data buffer in a bucket.
        item_index_map[item_id] = TensorItemIndex(
            # Global data index of the starting idx of this parameter
            # = running global data index + updated bucket size - the parameter size.
            global_data_index=offset,
            # Number of tensor elements in the parameter.
            size=item.numel(),
            # Index of the parameter to be buffered in the list of parameter shapes.
            item_id=item_id,
            # ID of the bucket that this parameter belongs to.
            bucket_id=bucket_id,
            # Shape of the parameter.
            shape=item,
        )

    fragment_items = []
    regular_items = []
    for item_id, item in enumerate(elements):
        if item.numel() < chunk_size_factor:
            fragment_items.append((item_id, item))
        else:
            item[1:].numel()
            regular_items.append((item_id, item))

    # Sort the fragments so that items with larger sizes come first.
    # When filling the remaining space, prioritize placing the larger fragments first.
    sorted(fragment_items, key=lambda id_item: -id_item[1].numel())

    # For all bucket parameters, add information on the parameter to the item index map,
    # and add the size of the parameter to the bucket.
    item_index_map = {}
    data_index = 0
    while len(regular_items) > 0:
        item_id, item = regular_items.pop(0)
        add_item(item_id, item, data_index, item_index_map)
        if item.numel() % chunk_size_factor == 0:
            data_index += item.numel()
            continue

        gap_offset = data_index + item.numel()
        data_index += (item.numel() // chunk_size_factor + 1) * chunk_size_factor
        remain = item.numel() % chunk_size_factor
        space = chunk_size_factor - remain
        found_rhs = False
        for id_rhs in regular_items[:]:
            rhs_id, rhs = id_rhs
            if rhs.numel() % chunk_size_factor == 0:
                continue
            rhs_remain = rhs.numel() % chunk_size_factor
            if remain + rhs_remain <= chunk_size_factor:
                found_rhs = True
                regular_items.remove(id_rhs)
                break

        # If a item is found to have remnants, then the remnants of the two
        # items are placed in one "grid".
        if found_rhs:
            add_item(rhs_id, rhs, data_index - rhs_remain, item_index_map)
            space -= rhs_remain
            data_index += rhs.numel() // chunk_size_factor * chunk_size_factor

        # Try adding the fragments into the gaps
        for id_frag in fragment_items[:]:
            frag_id, frag = id_frag
            if frag.numel() > space:
                continue
            add_item(frag_id, frag, gap_offset, item_index_map)
            space -= frag.numel()
            gap_offset += frag.numel()
            fragment_items.remove(id_frag)

    for frag_id, frag in fragment_items:
        add_item(frag_id, frag, data_index, item_index_map)
        data_index += frag.numel()

    # Bucket index contains information on what tensor items are in this bucket.
    bucket_index = BucketIndex(
        bucket_id=bucket_id,
        global_data_index=0,
        size=_pad_if_needed(data_index),
        items=list(item_index_map.values()),
    )

    # Sharded bucket index contains local bucket shard information.
    shard_bucket_index = _get_dp_buffer_shard_bucket_index(
        bucket_index, is_data_distributed, data_parallel_world_size, data_parallel_rank
    )

    # Return the tensor item index map in the buffer,
    # the bucket index with information on what items this bucket contains,
    # and the sharded bucket index.
    return item_index_map, bucket_index, shard_bucket_index


def _get_dp_buffer_shard_bucket_index(
    bucket_index: BucketIndex,
    is_data_distributed: bool,
    data_parallel_world_size: int,
    data_parallel_rank: int,
) -> ShardBucketIndex:
    """
    Build the data parallel buffer shard bucket index from the bucket index.

    Args:
        bucket_index (BucketIndex): The bucket index containing information on the
            items in the bucket.
        is_data_distributed (bool): Whether the data is distributed across multiple
            processes.
        data_parallel_world_size (int): The world size of the data parallel group.
        data_parallel_rank (int): The rank of the current process in the data parallel group.

    Returns:
        ShardBucketIndex: The shard bucket index containing information on the
            location and size of the buffer shard in the global bucket.
    """
    # Calculate the shard size and the starting index of this shard in the global bucket.
    # Each rank / process will have a different shard size and starting index regardless
    # of whether the buffer is sharded or not, i.e. a "virtual shard" for unsharded buffers.
    shard_size = bucket_index.size // data_parallel_world_size
    bucket_data_index = shard_size * data_parallel_rank

    # Calculate the global data index of the starting index of this shard in the global bucket.
    global_data_index = bucket_index.global_data_index + bucket_data_index

    if is_data_distributed:
        # Sharded Data Buffer - This index stores the location (start) and size (end) of the
        # buffer shard in the global bucket.
        shard_bucket_index = ShardBucketIndex(
            bucket_id=bucket_index.bucket_id,
            # Location of the buffer shard in the global bucket.
            global_data_index=global_data_index,
            # When the buffer is sharded, the local index of the data in this shard starts at 0.
            local_data_index=0,
            # Location of the buffer shard relative to the global starting index of the bucket.
            bucket_data_index=bucket_data_index,
            size=shard_size,  # Size of the bucket shard.
        )
    else:
        # Virtual sharding for bijections with other sharded buffers. But the buffer
        # itself is not actually sharded and contains the entire global bucket.
        shard_bucket_index = ShardBucketIndex(
            bucket_id=bucket_index.bucket_id,
            global_data_index=global_data_index,
            # When the buffer is not sharded, the local index of the data in this
            # "virtual" shard begins at the location of the buffer shard in the
            # global bucket, because the entire bucket is stored in this buffer.
            local_data_index=global_data_index,
            bucket_data_index=bucket_data_index,
            size=shard_size,
        )
    return shard_bucket_index


@dataclasses.dataclass
class Bucket:
    """
    A container for holding data in Fully Sharded Data Parallel (FSDP) training.

    Attributes:
        data (torch.Tensor): A tensor containing the data elements
            grouped together in a bucket.
            used to synchronize data operations.

    Note:
        Buckets are used to optimize communication in FSDP training by
            grouping small tensors together.
    """

    data: torch.Tensor


class TemporaryBucketAllocator:
    """
    A utility class for managing temporary buckets (buffers) used in FSDP
    operations like parameters unshard and gradients reduction.

    This allocator handles the dynamic allocation and deallocation of temporary memory buffers
    needed during FSDP (Fully Sharded Data Parallel) operations, particularly for parameters
    unshard and gradients reduction. It helps optimize memory usage by allowing temporary
    buckets to be released when no longer needed.

    Key Features:
        - Dynamic allocation of temporary buckets for FSDP operations
        - Memory-efficient management of temporary buffers
        - Support for both parameters unshard and gradients reduction operations
        - Automatic cleanup of unused buckets to save memory

    Usage:
        ```python
        # Create an allocator instance
        allocator = TemporaryBucketAllocator(name="gpt_parameters")

        # Allocate a temporary bucket
        temp_bucket = allocator.allocate(size=1024, dtype=torch.float32)

        # Use the temporary bucket for FSDP operations
        # ... perform all-gather or reduce-scatter ...

        # Free the bucket when done
        allocator.free(temp_bucket)
        ```

    Note:
        It's important to release temporary buckets after use to prevent memory leaks
        and optimize memory usage during training.
    """

    def __init__(self):
        self.buckets = {}

    def allocate(
        self,
        bucket_id: int,
        size: int,
        dtype: torch.dtype,
        device: torch.device,
        mem_alloc_context: Optional[Callable] = None,
    ) -> Bucket:
        """
        allocate a temporary bucket.
        """
        if bucket_id not in self.buckets:
            self.buckets[bucket_id] = Bucket(data=torch.empty(size, dtype=dtype, device=device))
        return self.buckets[bucket_id]

    def free(self, bucket_id: int):
        """
        free a temporary bucket.
        """
        if bucket_id in self.buckets:
            _free_storage(self.buckets[bucket_id].data)
            del self.buckets[bucket_id]


class StorageResizeBasedBucketAllocator(TemporaryBucketAllocator):
    """
    A specialized temporary bucket allocator that resizes the storage of temporary buckets
    based on the required size.
    """

    def __init__(self):
        super().__init__()

    def allocate(
        self,
        bucket_id: int,
        size: int,
        dtype: torch.dtype,
        device: torch.device,
        mem_alloc_context: Optional[Callable] = None,
    ) -> Bucket:
        """
        allocate a temporary bucket.
        """
        if bucket_id not in self.buckets:
            self.buckets[bucket_id] = Bucket(data=torch.empty(size, dtype=dtype, device=device))
        bucket = self.buckets[bucket_id]
        _alloc_storage(bucket.data, torch.Size([size]))
        return bucket

    def free(self, bucket_id: int):
        """
        free a temporary bucket.
        """
        if bucket_id in self.buckets:
            _free_storage(self.buckets[bucket_id].data)


class RotaryBucketAllocator(TemporaryBucketAllocator):
    """A specialized temporary bucket allocator that implements a circular buffer recycling strategy
    to minimize memory fragmentation in FSDP operations.

    RotaryBucketAllocator extends TemporaryBucketAllocator by maintaining a limited pool of
    pre-allocated buffers that are reused in a circular manner. This approach helps prevent
    memory fragmentation that typically occurs with frequent allocation and deallocation of
    temporary buffers during FSDP operations.

    Key Features:
        - Circular buffer recycling strategy for memory efficiency
        - Reduced memory fragmentation compared to dynamic allocation
        - Pre-allocated buffer pool for faster access
        - Automatic buffer reuse without explicit deallocation

    Usage:
        ```python
        # Create a rotary allocator
        allocator = RotaryBucketAllocator(name="gpt_parameters")

        # Get a temporary buffer from the pool
        temp_bucket = allocator.allocate(dtype=torch.float32)

        # Use the temporary bucket for FSDP operations
        # ... perform all-gather or reduce-scatter ...

        # Free the bucket when done, make it in idle buffer pool
        allocator.free(temp_bucket)
        ```
    """

    def __init__(self, name: str):
        super().__init__()
        self.name = name
        self.num_global_buffer = 0
        self.idle_buffer = []  # [buffer_id]
        self.using_buffer = {}  # {bucket_id: buffer_id}

    def allocate(
        self,
        bucket_id: int,
        size: int,
        dtype: torch.dtype,
        device: torch.device,
        mem_alloc_context: Optional[Callable] = None,
    ) -> Bucket:
        """
        allocate a temporary bucket.
        """

        def _get_global_buffer(buffer_id: int):
            return get_global_memory_buffer().get_tensor(
                [size],
                dtype=dtype,
                name=self._get_gbuf_name(buffer_id),
                mem_alloc_context=mem_alloc_context,
            )

        if bucket_id in self.using_buffer:
            buffer_id = self.using_buffer[bucket_id]
            return Bucket(data=_get_global_buffer(buffer_id))

        if len(self.idle_buffer) == 0:
            # allocate new buffer
            buffer_id = self.num_global_buffer
            self.num_global_buffer += 1
            self.idle_buffer.append(buffer_id)

        buffer_id = self.idle_buffer.pop(0)
        self.using_buffer[bucket_id] = buffer_id
        return Bucket(data=_get_global_buffer(buffer_id))

    def _get_gbuf_name(self, buffer_id: int):
        return f"{self.name}_{buffer_id}"

    def free(self, bucket_id: int):
        """
        free a temporary bucket.
        """
        if bucket_id in self.using_buffer:
            buffer_id = self.using_buffer.pop(bucket_id)
            self.idle_buffer.append(buffer_id)


class FixedPoolAllocator(TemporaryBucketAllocator):
    """
    A specialized temporary bucket allocator that implements a buffer recycling strategy
    to minimize memory fragmentation in FSDP operations.

    This allocator maintains a fixed pool of pre-allocated buffers, reusing them
    to reduce the overhead and fragmentation caused by frequent allocation and
    deallocation of temporary buffers during FSDP operations.
    """

    def __init__(self, name: str, fsdp_param_groups: List["ParameterGroup"], size: int = 2):
        self.name = name
        self.fsdp_param_groups = fsdp_param_groups
        self.size = size  # Number of buffers in the pool (default is 2 for double buffering)
        self.allocation_tracker = {}  # tracking the global buffer allocation status

        # Build a mapping from FSDP unit id to its associated bucket ids.
        fsdp_unit_buckets = defaultdict(list)
        for bucket_id, param_group in enumerate(fsdp_param_groups):
            if param_group.fsdp_unit_id == -1 or param_group.fsdp_unit_id is None:
                continue
            fsdp_unit_buckets[param_group.fsdp_unit_id].append(bucket_id)
        self.fsdp_unit_buckets = fsdp_unit_buckets

        # Identify the largest group of FSDP units that share the same buffer storage.
        fsdp_units_to_double_buffer = []
        for fsdp_unit_id, bucket_ids in fsdp_unit_buckets.items():
            same_storage_fsdp_units = []
            for i in fsdp_unit_buckets:
                if self._is_two_bucket_group_equal(fsdp_unit_buckets[i], bucket_ids):
                    same_storage_fsdp_units.append(i)
            # Track the largest group of FSDP units sharing the same buffer storage
            if len(same_storage_fsdp_units) > len(fsdp_units_to_double_buffer):
                fsdp_units_to_double_buffer = same_storage_fsdp_units

        # --- Fixed Pool Buffering Check ---
        # Ensure there is at least one group of FSDP units eligible for fixed pool buffering.
        # If not, the allocator cannot provide its intended memory recycling benefits.
        assert (
            len(fsdp_units_to_double_buffer) > 0
        ), "Found no FSDP units to use fixed-size buffering"
        self.fsdp_double_buffer_units = fsdp_units_to_double_buffer

        # Initialize buffer group status.
        # Each buffer group represents a set of buffers associated with an FSDP unit's bucket group.
        self.idle_buffer = []  # List of available (buf_group_id, offset) tuples.
        self.using_buffer = {}  # Map from bucket_id to (buf_group_id, offset) in use.

        # Populate the idle buffer pool with all buffer group and bucket offset combinations.
        for buf_group_id in range(self.size):  # Iterate over each buffer group in the pool.
            num_bucket = len(self.fsdp_unit_buckets[self.fsdp_double_buffer_units[0]])
            for bucket_offset in range(num_bucket):
                self.idle_buffer.append((buf_group_id, bucket_offset))

        # Fallback allocator used if the fixed pool allocator cannot fulfill a request.
        self.backup_allocator = TemporaryBucketAllocator()

    def _is_two_bucket_group_equal(self, group_a, group_b):
        # Check if two bucket groups are equivalent in dtype and size.
        if len(group_a) != len(group_b):
            return False

        for a, b in zip(group_a, group_b):
            pg_a = self.fsdp_param_groups[a]
            pg_b = self.fsdp_param_groups[b]
            a_size = sum(p.numel() for p in pg_a.params)
            b_size = sum(p.numel() for p in pg_b.params)
            if pg_a.dtype != pg_b.dtype or a_size != b_size:
                return False
        return True

    def allocate(
        self,
        bucket_id: int,
        size: int,
        dtype: torch.dtype,
        device: torch.device,
        mem_alloc_context: Optional[Callable] = None,
    ) -> Bucket:
        """
        allocate a temporary bucket.
        """
        fsdp_unit_id = self.fsdp_param_groups[bucket_id].fsdp_unit_id
        if fsdp_unit_id in self.fsdp_double_buffer_units:
            # Try to allocate from the buffer pool.
            bucket_offset = self.fsdp_unit_buckets[fsdp_unit_id].index(bucket_id)
            buffer_name = None
            if bucket_id in self.using_buffer:
                # If this bucket is already using a buffer, reuse it.
                buf_group_id, bucket_offset = self.using_buffer[bucket_id]
                buffer_name = self._get_gbuf_name(buf_group_id, bucket_offset)
            else:
                # Otherwise, find an available buffer group for this bucket offset.
                for buf_group_id in range(self.size):
                    if (buf_group_id, bucket_offset) in self.idle_buffer:
                        self.using_buffer[bucket_id] = (buf_group_id, bucket_offset)
                        buffer_name = self._get_gbuf_name(buf_group_id, bucket_offset)
                        self.idle_buffer.remove((buf_group_id, bucket_offset))
                        break

            assert buffer_name is not None, (
                f"[FSDP][Rank {torch.distributed.get_rank()}][{self.name}] "
                f"No buffer found for bucket_id: {bucket_id}, fsdp_unit_id: {fsdp_unit_id}, "
                f"bucket_offset: {bucket_offset} \n"
                f"current using_buffer: {self.using_buffer} \n"
                f"current idle_buffer: {self.idle_buffer}"
            )
            # Synchronization is required before the allocation for the user buffer
            if mem_alloc_context is not None and mem_alloc_context != nullcontext:
                # Check if a new buffer allocation is required
                if (
                    self.allocation_tracker.get((buffer_name, dtype), None) is None
                    or self.allocation_tracker[(buffer_name, dtype)] < size
                ):
                    # Requires synchronization for new buffer allocation
                    self.allocation_tracker[(buffer_name, dtype)] = size
                    torch.cuda.synchronize()
            return Bucket(
                data=get_global_memory_buffer().get_tensor(
                    [size], dtype=dtype, name=buffer_name, mem_alloc_context=mem_alloc_context
                )
            )

        # If the bucket is not eligible for fixed pool buffering, or no buffer is available,
        # fall back to dynamic allocation via the backup allocator. This means that we
        # will do dynamic memory allocation.
        logging.debug(f"[FSDP] Using backup allocator for {bucket_id} {fsdp_unit_id}")
        return self.backup_allocator.allocate(
            bucket_id=bucket_id, size=size, dtype=dtype, device=device
        )

    def _get_gbuf_name(self, buf_group_id: int, bucket_index: int):
        return f"{self.name}_{buf_group_id}_{bucket_index}"

    def free(self, bucket_id: int):
        """
        free a temporary bucket.
        """
        fsdp_unit_id = self.fsdp_param_groups[bucket_id].fsdp_unit_id
        if fsdp_unit_id in self.fsdp_double_buffer_units:
            if bucket_id not in self.using_buffer:
                # This bucket is not allocated by fixed pool allocator.
                return
            # Return the buffer to the idle pool.
            self.idle_buffer.append(self.using_buffer[bucket_id])
            del self.using_buffer[bucket_id]
            return
        # If not managed by fixed pool allocator, delegate to the backup allocator.
        logging.debug(f"[FSDP] Free from the backup allocator for {bucket_id} {fsdp_unit_id}")
        self.backup_allocator.free(bucket_id)


class DataParallelBuffer:
    """
    A class that manages the data parallel buffer for Fully Sharded Data Parallel (FSDP) training.
    It has two operating modes given a bucket of module parameters:

        - Sharded: The bucket is sharded across the data parallel group, and each
            rank will manage a shard of the bucket that is persistently stored in this buffer.
        - Unsharded: The bucket is not sharded, and the entire bucket is persistently
            stored in this buffer. Virtual shards of this unsharded buffer can be
            retrieved from each rank when needed.

    This design supports interoperability of sharded and unsharded buffers,
    e.g. optim and optim_grads,
    where buffers associated with sharded parameters can be utilized with buffers
    associated with unsharded parameters through the use of "virtual" or rank-specific
    shards for the unsharded buffers.
    """

    def __init__(
        self,
        ddp_config: DistributedDataParallelConfig,
        params: List[torch.nn.Parameter],
        is_data_distributed: bool,
        bucket_id: int,
        dtype: Optional[torch.dtype] = None,
        device: Optional[torch.device] = None,
        data_parallel_group: Optional[torch.distributed.ProcessGroup] = None,
        dp_rank: Optional[int] = None,
        temporary_bucket_allocator: Optional[TemporaryBucketAllocator] = None,
        is_dtype_float8: bool = False,
        gradient_scaling_factor: Optional[float] = None,
        chunk_size_factor: int = 1,
        mem_alloc_context: Optional[Callable] = None,
        item_index_map: Optional[Dict[int, TensorItemIndex]] = None,
        bucket_index: Optional[BucketIndex] = None,
        shard_bucket_index: Optional[ShardBucketIndex] = None,
    ) -> None:
        self.ddp_config = ddp_config
        self.params = params
        _param_dtype = {p.dtype for p in self.params}

        assert len(_param_dtype) == 1, f"params have different dtypes: {_param_dtype}"
        self.is_data_distributed = is_data_distributed
        self.bucket_id = bucket_id
        self.dtype = dtype if dtype else next(iter(_param_dtype))
        self.device = device
        self.data_parallel_group = data_parallel_group
        # NOTE: Specifying dp_rank is a tricky thing. Currently, only full-shard
        # hybrid FSDP needs to do this to set dp rank that is different from the group rank.
        if dp_rank is not None:
            logger.warning(
                f"[FSDP] DataParallelBuffer[{bucket_id}] initialized with dp_rank={dp_rank}, "
                f"native dp_rank={torch.distributed.get_rank(data_parallel_group)}, "
                f"global_rank={torch.distributed.get_rank()}"
            )
            self.dp_rank = dp_rank
        else:
            self.dp_rank = torch.distributed.get_rank(data_parallel_group)
        self.dp_world_size = torch.distributed.get_world_size(data_parallel_group)
        self.temporary_bucket_allocator = (
            temporary_bucket_allocator if temporary_bucket_allocator else TemporaryBucketAllocator()
        )
        self.is_dtype_float8 = is_dtype_float8
        self.gradient_scaling_factor = gradient_scaling_factor
        self.mem_alloc_context = mem_alloc_context if mem_alloc_context else nullcontext

        # Setup the item index map, bucket index, and shard bucket index from
        # the provided arguments, or build them if not provided.
        if item_index_map or bucket_index or shard_bucket_index:
            assert (
                item_index_map is not None
            ), "item_index_map must be provided if bucket_index or shard_bucket_index is provided"
            assert (
                bucket_index is not None
            ), "bucket_index must be provided if item_index_map or shard_bucket_index is provided"
            assert (
                shard_bucket_index is not None
            ), "shard_bucket_index must be provided if item_index_map or bucket_index is provided"
            self.item_index_map = item_index_map
            self.bucket_index = bucket_index
            self.shard_bucket_index = shard_bucket_index
        else:
            # Build the data parallel buffer index, which contains information
            # on where each parameter / gradient tensor will be stored in this
            # distributed buffer.
            (self.item_index_map, self.bucket_index, self.shard_bucket_index) = (
                build_data_parallel_buffer_index(
                    [to_local_if_dtensor(p).shape for p in self.params],
                    self.dp_rank,
                    self.dp_world_size,
                    is_data_distributed,
                    ddp_config,
                    bucket_id=bucket_id,
                    chunk_size_factor=chunk_size_factor,
                )
            )

        self.data_size = (
            self.bucket_index.size if not is_data_distributed else self.shard_bucket_index.size
        )

        # Count all parameters in this buffer and store their enumerated index.
        self.param_idx = {p: i for i, p in enumerate(self.params)}

    def init_data(self, data: torch.Tensor):
        """Allocate a buffer Tensor to persistently store the data for this
        (shard of) the buffer.
        """
        assert data.dtype == self.dtype, f"Data type mismatch: {data.dtype} != {self.dtype}"
        assert (
            data.numel() == self.data_size
        ), f"Data size mismatch: {data.numel()} != {self.data_size}"
        self.data = data

    def fetch_bucket(
        self, dtype: Optional[torch.dtype] = None, set_param_data: bool = False
    ) -> Bucket:
        """
        Fetch a communication buffer for data-parallel operations.

        The size of the bucket is defined by the `DataParallelBuffer` instance.

        Args:
            dtype (Optional[torch.dtype], optional): The data type of the tensor
                to fetch a buffer for. Defaults to None.

        Returns:
            Bucket: The communication buffer for the specified data type.
        """
        if dtype is None:
            dtype = self.dtype
        bucket_index = self.bucket_index

        if not self.is_data_distributed and dtype == self.dtype:
            bucket = Bucket(
                data=self.data[
                    bucket_index.global_data_index : bucket_index.global_data_index
                    + bucket_index.size
                ]
            )
        else:
            # Bucket (unsharded) needs to be retrieved. If the temporary bucket cache
            # does not have the bucket corresponding to the bucket_id, it will allocate
            # a new Bucket with an empty tensor. Otherwise, it will simply return the
            # pre-allocated bucket with pre-existing data.
            bucket = self.temporary_bucket_allocator.allocate(
                bucket_id=bucket_index.bucket_id,
                size=bucket_index.size,
                dtype=dtype,
                device=self.device,
                mem_alloc_context=self.mem_alloc_context,
            )

        # Need to set parameter data after resize model weight buffer data-storage.
        if set_param_data:
            for p in self.params:
                item_id = self.param_idx[p]
                p = to_local_if_dtensor(p)
                if is_float8tensor(p):
                    p._data = self.get_item_from_bucket(bucket, item_id).view(p.shape)
                else:
                    p.data = self.get_item_from_bucket(bucket, item_id).view(p.shape)

        return bucket

    def free_bucket_storage(self):
        """
        Release the storage of a temporary communication bucket.
        If the bucket is temporary, this method frees its storage.
        """
        if not self.is_data_distributed:
            # Only free the allocated bucket if the buffer is sharded.
            # Otherwise, the buffer contains the entire bucket.
            return

        # Free the memory backing the temporarily-allocated bucket associated with this buffer.
        self.temporary_bucket_allocator.free(self.bucket_index.bucket_id)

        # Reset the main grad tensor to None to release the memory.
        for param in self.params:
            if hasattr(param, "main_grad"):
                param.main_grad = None

    def _get_item_slice_in_shard(self, item_id: int) -> Tuple[int, int]:
        """
        Return the coordinates of the slice of the item that is contained
        in this buffer shard. In other words, this returns the coordinates
        of all of the data in this item that is stored in this shard.

        Maps to the global coordinates of the item in the bucket when added to
        the starting coordinate of the item in the bucket, and maps to the local
        coordinates of the item in the shard when added to the difference between
        the starting coordinate of the item and the starting coordinate of the
        shard in the global bucket (i.e. mapping from item coordinates to global
        coordinates to shard coordinates).
        """
        item_index = self.item_index_map[item_id]
        shard_bucket_index = self.shard_bucket_index

        # Define the boundaries of the item in the global buffer,
        # as well as the boundaries of the shard in the buffer.
        # The tensor and shard boundaries may not align, so we
        # need to find their intersection, i.e. the slice of the
        # item that is contained in this shard.
        item_global_start = item_index.global_data_index
        item_global_end = item_index.global_data_index + item_index.size
        shard_bucket_start = shard_bucket_index.global_data_index
        shard_bucket_end = shard_bucket_index.global_data_index + shard_bucket_index.size

        # If the item is not in the shard, return 0, 0.
        if item_global_start > shard_bucket_end or item_global_end < shard_bucket_start:
            return (0, 0)

        # Find the slice of the item that is contained in this buffer shard relative
        # to the starting index of the item in the global bucket. If the item starts
        # before the shard, then the offset to reach the start of the slice of the item
        # in the shard from the starting index of the item is the difference between
        # the start of the shard and the start of the item. Otherwise, the offset is 0,
        # because the start of the item is within the shard.
        start = max(item_global_start, shard_bucket_start) - item_global_start
        # If the item ends after the shard, then the offset to reach the end of the
        # slice of the item in the shard from the starting index of the item is the
        # difference between the end of the shard and the start of the item. Otherwise,
        # the offset is just the size of the item, because the end of the item is
        # contained within the shard.
        end = min(item_global_end, shard_bucket_end) - item_global_start

        # Return the boundaries of the item in the shard relative to the global
        # start of the item.
        return (start, end)

    def locate_item_in_global_item(self, item_id: int) -> Tuple[int, int]:
        """
        Return the coordinates of the slice of the item that is contained
        in this buffer shard. In other words, this returns the coordinates
        of all of the data in this item that is stored in this shard.

        Helper function that adds a shortcut when the buffer is not sharded,
        in which case we don't need to compute the item-shard intersection,
        and can simply return the coordinates of the entire item.
        """
        item_index = self.item_index_map[item_id]
        if not self.is_data_distributed:
            # Buffer is not sharded, so we don't need to compute item-shard intersection.
            return (0, item_index.size)

        # Get item-shard intersection, and return item coordinates!
        slice_start, slice_end = self._get_item_slice_in_shard(item_id)
        if slice_start == slice_end:
            return (0, 0)
        return (slice_start, slice_end)

    def _get_item_local_shard_index(self, item_id: int) -> Tuple[int, int]:
        """
        Return the local coordinates of the slice of this buffer's shard that
        contains the item with the given ID. In other words, this returns the
        coordinates of all of the data in this shard associated with the item.

        Maps to the global coordinates of the item in the bucket when added to
        the starting coordinate of the shard in the global bucket, and maps to
        the coordinates of the item contained in the shard when added to the
        difference between the starting coordinate of the shard and the starting
        coordinate of the item in the global bucket (i.e. mapping from shard
        coordinates to global coordinates to item coordinates).
        """
        # Get the coordinates of the slice of the item that is contained in this shard.
        slice_start, slice_end = self._get_item_slice_in_shard(item_id)
        if slice_start == slice_end:
            # The item does not intersect this shard.
            return (0, 0)

        item_index = self.item_index_map[item_id]
        shard_bucket_index = self.shard_bucket_index

        """
        Compute the offset that maps the coordinates of the slice of the item in
        this shard to the local coordinates of the slice of this shard that contains
        the item, for retrieval of the item's data stored in this shard.
            - If distributed, then evaluates to item_start - shard_start
                (because shard_local_data_index = 0).
            - If not distributed, then evaluates to item_start (because
                shard_local_data_index = shard_global_data_index).
                This maps the coordinates of the slice of the item in this shard to
                the global coordinates of the slice of the item in the bucket because
                the unsharded buffer entirely backs the global bucket.
        """
        offset = (
            item_index.global_data_index
            - shard_bucket_index.global_data_index
            + shard_bucket_index.local_data_index
        )

        # Return the local coordinates of the slice of the item contained in this
        # (sharded or unsharded) buffer.
        return (offset + slice_start, offset + slice_end)

    def _get_item_local_index(self, item_id: int) -> Tuple[int, int]:
        """
        Return the local coordinates of the slice of this buffer's data that
        contains the item with the given ID.
        """
        if not self.is_data_distributed:
            # Return the boundary indices of the item in the bucket buffer.
            # Shortcut case where the buffer / bucket is not sharded, so we
            # can retrieve the untruncated item tensor from the buffer without
            # calculating the intersection of the item and the shard.
            item_index = self.item_index_map[item_id]
            # Note: Buffer coordinates = bucket coordinates when the buffer is not sharded.
            return (item_index.global_data_index, item_index.global_data_index + item_index.size)
        # Otherwise, return the local coordinates of the slice of this
        # buffer's shard that intersects the specified item tensor.
        return self._get_item_local_shard_index(item_id)

    def set_item(self, item_id: int, item_data: torch.Tensor) -> None:
        """
        Update a Tensor item managed by the `DataParallelBuffer` instance,
        i.e. store (a shard of) the Tensor in this buffer's datastore.

        The storage of the item is mapped to the communication bucket.
        This method updates the item data and ensures consistency with the bucket.

        Args:
            item_id (int): The ID of the tensor item to update.
            item_data (torch.Tensor): The new data for the tensor item.

        Returns:
            None
        """
        # When fully sharded, we need to get the slice of the item to be stored in this shard.
        # Otherwise, we can just flatten the entire item since this buffer contains
        # the entire bucket.
        if self.is_data_distributed:
            # Get the coordinates of the slice of the item that is contained in this shard.
            slice_start, slice_end = self._get_item_slice_in_shard(item_id)
            # Flatten the item data and get the slice of the item to place in the shard.
            item_data = item_data.flatten()[slice_start:slice_end]
        # Get the local coordinates of the slice of this buffer's shard that
        # intersects the specified item tensor.
        local_index_start, local_index_end = self._get_item_local_index(item_id)
        # Copy the slice of the item associated with this sharded buffer into the
        # slice of this buffer's shard that intersects the specified item tensor.
        shard = self.data[local_index_start:local_index_end]
        if shard.numel() > 0:
            shard.data.copy_(item_data.flatten())

    def get_item(self, item_id: int, only_shard: bool = False) -> torch.Tensor:
        """
        Retrieve a tensor item managed by the `DataParallelBuffer` instance,
        i.e. get all the item data stored in this sharded or unsharded buffer.

        The storage of the item is mapped to the communication bucket.
        If `only_shard` is True, returns only the shard of the item corresponding
            to the current process / rank, a "virtual shard" for unsharded buffers.
        Otherwise, returns the entire item, which could be a bucket shard or bucket.

        Args:
            item_id (int): The ID of the tensor item to retrieve.
            only_shard (bool, optional): Whether to return only the shard of the
                item. Defaults to False.

        Returns:
            torch.Tensor: The retrieved tensor item.
        """
        if only_shard:
            # Get segment of the item saved in the shard associated with this rank.
            # Used in situations where the buffer is unsharded but another buffer
            # associated with this buffer's data is sharded, so you need to retrieve
            # a "virtual shard" of the item corresponding to this process / rank
            # from this unsharded buffer.
            start, end = self._get_item_local_shard_index(item_id)
        else:
            # Retrieve all item data stored in this buffer. Buffer could be sharded or unsharded.
            # When sharded, return the intersection of the item and the bucket shard
            # stored in this buffer.
            # When unsharded, return the entire item in the unsharded bucket stored in this buffer.
            start, end = self._get_item_local_index(item_id)

        return self.data[start:end]

    def get_item_from_bucket(self, bucket: Bucket, item_id: int):
        """
        Get Tensor item data from the given bucket specified by the item ID.
        """
        item_index = self.item_index_map[item_id]
        bucket_index = self.bucket_index
        start_index = item_index.global_data_index - bucket_index.global_data_index
        end_index = start_index + item_index.size
        item = bucket.data[start_index:end_index]
        return item

    def get_shard_from_bucket(self, bucket: Bucket):
        """
        Get the shard from the provided bucket associated with the sharding strategy of this buffer.
        """
        shard_bucket_index = self.shard_bucket_index
        offset = shard_bucket_index.bucket_data_index
        shard_size = shard_bucket_index.size
        shard = bucket.data[offset : offset + shard_size]
        return shard

    def get_shard_from_local_buffer(self) -> torch.Tensor:
        """
        Get the shard or virtual shard of the bucket stored in this buffer.
        """
        index = self.shard_bucket_index
        # If the buffer is sharded, return the shard stored in this buffer.
        # Otherwise, return the virtual shard of the bucket associated with this buffer,
        # corresponding to the process / rank of this buffer.
        return self.data[index.local_data_index : index.local_data_index + index.size]


@dataclasses.dataclass
class ParameterGroup:
    """
    Represents a group of model parameters along with metadata for managing
    data-parallel training in PyTorch.

    This class encapsulates a list of parameters and associated information
    such as data type, gradient requirements, and references to buffers used
    in distributed training contexts.

    Attributes:
        params (List[torch.nn.Parameter]):
            The list of model parameters grouped together.
        dtype (Optional[torch.dtype]):
            The desired data type for the parameters.
        is_expert_param (bool):
            Indicates if this group contains expert parameters
            (e.g., in mixture-of-experts).
        requires_grad (Optional[bool]):
            Specifies if gradients should be computed for these parameters.
        fsdp_unit_id (Optional[int]):
            Identifier for Fully Sharded Data Parallel (FSDP) unit grouping.
        chunk_size_factor (int):
            Factor determining chunk size for grouped parameter processing.
        model_weight_buffer (Optional[DataParallelBuffer]):
            Buffer used to store model weights for data-parallel operations.
        main_weight_buffer (Optional[DataParallelBuffer]):
            Buffer used to store main model weights for data-parallel operations.
        main_grad_buffer (Optional[DataParallelBuffer]):
            Buffer used to store main gradients for data-parallel operations.
        hsdp_wbuf (Optional[DataParallelBuffer]):
            Buffer for weights used in Hybrid Sharded Data Parallel (HSDP).
            Exists only if full sharding is enabled in HSDP.
        hsdp_gbuf (Optional[DataParallelBuffer]):
            Buffer for gradients used in HSDP.
            Exists only if full sharding is enabled in HSDP.
    """

    params: List[torch.nn.Parameter]
    dtype: Optional[torch.dtype] = None
    is_expert_param: bool = False
    requires_grad: Optional[bool] = None
    fsdp_unit_id: Optional[int] = None
    chunk_size_factor: int = 1
    model_weight_buffer: Optional[DataParallelBuffer] = None
    main_weight_buffer: Optional[DataParallelBuffer] = None
    main_grad_buffer: Optional[DataParallelBuffer] = None
    hsdp_wbuf: Optional[DataParallelBuffer] = None
    hsdp_gbuf: Optional[DataParallelBuffer] = None


def _get_parameter_groups(
    module: torch.nn.Module,
    policy: BucketingPolicy,
    meta_device_init_fp8_params: dict,
    bucket_group_by_fsdp_unit: bool = True,
):
    """
    Get the parameter group for the given module and parameters.

    Args:
        module (torch.nn.Module): The module whose parameters are to be grouped
            and flattened.
        policy (BucketingPolicy): The bucketing policy.
        meta_device_init_fp8_params (dict): A dictionary mapping parameter names to
            a boolean indicating whether the parameter is initialized on the meta device.
        bucket_group_by_fsdp_unit (bool): Whether to group buckets by FSDP unit.

    Returns:
        Tuple[List[ParameterGroup], Dict[torch.nn.Parameter, int], Dict[int, List[int]]]:
            - The list of parameter groups.
            - The mapping from parameters to their bucket group ID.
            - The mapping from bucket ID to the full group of bucket IDs that are
                NCCL-aggregated with this bucket ID.
    """

    # Step 0: Register new FSDP unit modules.
    param_to_name = {p: name for name, p in module.named_parameters()}
    # fsdp_units is a list of lists of parameter names, one list per FSDP unit module.
    fsdp_units = []
    if policy.fsdp_unit_modules:
        fsdp_modules = []
        # Loop through all sub-modules of the module.
        for m in module.modules():
            # Skip nested FSDP module, i.e. FSDP modules already have their
            # sub-module parameters registered.
            if any(is_submodule(module, fsdp_module) for fsdp_module in fsdp_modules):
                continue
            # If the sub-module is a FSDP unit module, add its parameter (names)
            # to the list of FSDP units.
            if isinstance(m, tuple(policy.fsdp_unit_modules)):
                fsdp_units.append([param_to_name[p] for p in m.parameters()])
                fsdp_modules.append(m)

    def _does_param_require_new_bucket(param):
        """
        Split shared embedding parameters into separate bucket if using distributed
        optimizer that makes use of reduce-scatters instead of all-reduces.
        This ensures that the first and last pipeline stage partition optimizer state
        for the shared embedding parameters the same way across DP replicas, allowing
        the DP reduce-scatter to be before the embedding all-reduce.
        """
        return (
            getattr(param, "shared_embedding", False)
            and policy.data_parallel_sharding_strategy != "no_shard"
        )

    is_expert_parameter = lambda n, p: ".experts." in n

    # Step 1: Group the parameters according to their execution order and attributes.
    # FSDP unit module parameters are split into multiple parameter sub-groups.
    # All parameters in the module are assigned a parameter group, even non-FSDP modules.
    parameter_groups = []
    for name, param in module.named_parameters():
        # We need this information to correctly dynamically allocate Tensors!
        param_attrs = dict(
            dtype=(
                "float8"
                if is_float8tensor(param) or meta_device_init_fp8_params.get(name, False)
                else param.dtype
            ),
            is_expert_param=is_expert_parameter(name, param),
            requires_grad=param.requires_grad,
            fsdp_unit_id=None,
        )

        # For all the new FSDP unit parameters collected, assign an ID number
        # associated with which unit module the parameter belongs to.
        for fsdp_unit_id, fsdp_unit in enumerate(fsdp_units):
            if name in fsdp_unit:
                param_attrs["fsdp_unit_id"] = fsdp_unit_id
                break

        found_group = False
        # Check if the parameter already belongs to a group.
        for param_group in parameter_groups:
            group_attrs = {
                key: value for key, value in param_group.__dict__.items() if key in param_attrs
            }
            # Parameters are grouped by their attributes and FSDP unit module ID.
            if group_attrs == param_attrs:
                param_group.params.append(param)
                found_group = True
                break

        # If the parameter does not belong to any group, create a new group for it.
        if not found_group:
            parameter_groups.append(ParameterGroup([param], **param_attrs))

    # Step 2: Bucket the parameters based on the guide bucket size.
    # Parameter groups can be split into multiple buckets based on bucket size.
    suggested_bucket_size = policy.suggested_bucket_size
    bucket_groups = []
    for group in parameter_groups:
        bucket = []

        # Bucket attributes.
        basic_attrs = {
            key: value
            for key, value in group.__dict__.items()
            if key in ["dtype", "is_expert_param", "requires_grad", "fsdp_unit_id"]
        }
        for param in group.params:
            if _does_param_require_new_bucket(param):
                # We may share the embedding model weight and the final output layer,
                # which will cause the gradient of this parameter to be generated twice.
                # To reduce and identify both gradients of these parameters, create a new
                # bucket for every instance of these parameters in our parameter groups.
                if len(bucket) > 0:
                    # Append the current bucket to the list of bucket groups.
                    bucket_groups.append(ParameterGroup(bucket, **basic_attrs))
                # Create a new bucket for the parameter.
                bucket_groups.append(ParameterGroup([param], **basic_attrs))
                bucket = []
                continue

            # Append the parameter to the current bucket.
            bucket.append(param)
            # If the current bucket has reached the suggested bucket size,
            # append the bucket as a parameter group to the list of bucket groups
            # and create a new bucket. Used to control the size of parameter
            # groups that are not members of FSDP unit modules.
            if (
                group.fsdp_unit_id is None
                and suggested_bucket_size
                and sum([to_local_if_dtensor(p).shape.numel() for p in bucket])
                >= suggested_bucket_size
            ):
                # Create a new parameter group from a subset of the original
                # parameter group's parameters.
                bucket_groups.append(ParameterGroup(bucket, **basic_attrs))
                bucket = []
                continue

        # Append the parameter group bucket to the list of bucket groups.
        if bucket:
            bucket_groups.append(ParameterGroup(bucket, **basic_attrs))

    # Step 3: Split parameter groups to meet communication segmentation requirements.
    new_bucket_groups = []
    for group in bucket_groups:
        params = sorted(
            group.params, key=lambda p: to_local_if_dtensor(p).shape[1:].numel(), reverse=True
        )
        while len(params) > 0:
            chunk_size_factor = to_local_if_dtensor(params[0]).shape[1:].numel()
            same_factor_params = []
            remaining_params = []
            for param in params:
                param_shape = to_local_if_dtensor(param).shape
                if (
                    param_shape[1:].numel() == chunk_size_factor
                    or (
                        chunk_size_factor % param_shape[1:].numel() == 0
                        and param_shape.numel() % chunk_size_factor == 0
                    )
                    or (param_shape.numel() < chunk_size_factor)
                ):
                    same_factor_params.append(param)
                else:
                    lcm_chunk_size_factor = math.lcm(chunk_size_factor, param_shape[1:].numel())
                    chunk_size_factor = lcm_chunk_size_factor
                    same_factor_params.append(param)
            # Create a new parameter group with the same chunk size factor.
            new_bucket_groups.append(
                ParameterGroup(
                    same_factor_params,
                    dtype=group.dtype,
                    is_expert_param=group.is_expert_param,
                    requires_grad=group.requires_grad,
                    fsdp_unit_id=group.fsdp_unit_id,
                    chunk_size_factor=chunk_size_factor,
                )
            )
            params = remaining_params
    bucket_groups = new_bucket_groups

    # Map each parameter to its bucket group ID.
    param_to_param_group = {}
    for group_id, group in enumerate(bucket_groups):
        for param in group.params:
            param_to_param_group[param] = group_id

    # Step 4: Generate the groups of collective buckets, where each group aggregates
    # the collectives per FSDP unit. This improves performance by reducing
    # the number of collective calls and increasing per-collective efficiency.
    bucket_to_bucket_group = {}
    # This initializes the mapping from bucket ID to the full group of bucket IDs
    # that are associated with this bucket ID.
    for bucket_id in range(len(bucket_groups)):
        # Every bucket group associated with a bucket ID should contain the bucket ID.
        bucket_to_bucket_group[bucket_id] = [bucket_id]

    # Set aggregate buckets by FSDP units, i.e. buckets pertaining to the same
    # FSDP unit module and are either expert or non-expert parameters should
    # end up in the same bucket group for NCCL.
    # Non-FSDP unit parameters will be assigned to the identity bucket group.
    if bucket_group_by_fsdp_unit:
        bucket_group_map = {}

        # Assign bucket IDs to bucket groups from the same FSDP unit module.
        for bucket_id, param_group in enumerate(bucket_groups):
            if param_group.fsdp_unit_id is None:
                # Ignore parameter groups without FSDP unit IDs.
                # These come from the parameter group processing loop
                # which loops over all module parameters and groups by
                # everything else if the fsdp_unit_id is not set.
                continue
            # Create an FSDP unit ID sub-classified by expert / non-expert parameters.
            # Then index this pair in bucket_group_map.
            id = (param_group.fsdp_unit_id, param_group.is_expert_param)
            if id not in bucket_group_map:
                bucket_group_map[id] = []
            bucket_group_map[id].append(bucket_id)

        # For each aggregated bucket group based on FSDP unit module and parameter type,
        # overwrite the previously initialized bucket group associated with the bucket ID.
        for bucket_group in bucket_group_map.values():
            for bucket_id in bucket_group:
                bucket_to_bucket_group[bucket_id] = bucket_group

    # Return the full list of split bucket / parameter groups, the mapping from
    # parameters to their bucket group ID, and the mapping from bucket ID to the
    # full group of bucket IDs that are NCCL-aggregated with this bucket ID.
    return (bucket_groups, param_to_param_group, bucket_to_bucket_group)


class ParamAndGradBuffer:
    """A class that manages parameter grouping, buffer allocation, and
    communication operations for data-parallel distributed training.

    This class provides functionality to:
    1.  Group parameters based on their data types and communication group sizes.
    2.  Create contiguous buffers for model weights, gradients, and high-precision
        main weights.
    3.  Handle parameter unsharding, gradient reduction, and weight
        synchronization operations.

    Key Features:
        - Efficient parameter grouping based on data types and communication patterns
        - Memory-efficient contiguous buffer allocation
        - Support for mixed-precision training with main weights
        - Distributed operations including parameters all-gather and gradients
            reduce-scatter/all-reduce
        - Synchronized weight updates between model and main weights

    Note:
        This class is designed for distributed training scenarios where efficient
        parameter management and communication are crucial for performance.

    Args:
        ddp_config (DistributedDataParallelConfig): The distributed data parallel
            configuration.
        module (torch.nn.Module): The module whose parameters are to be grouped
            and flatten.
        bucketing_policy (BucketingPolicy): The bucketing policy.
        data_parallel_group (torch.distributed.ProcessGroup): The data parallel group.
        expert_data_parallel_group (Optional[torch.distributed.ProcessGroup]):
            The expert data parallel group.
        preserve_fp32_weights (bool): Whether to preserve FP32 weights.
        grad_reduce_in_fp32 (bool): Whether to reduce gradients in FP32.
        gradient_scaling_factor (Optional[float]): The gradient scaling factor.
        expert_gradient_scaling_factor (Optional[float]): The expert gradient
            scaling factor.
        device (torch.device): The parameter and gradient buffer device.
        only_create_grad_buffer_and_main_weight_buffer_for_param_requires_grad (bool):
            Whether to only create the gradient buffer and main weight buffer
            for parameters that require gradients. Default is True.
    """

    def __init__(
        self,
        ddp_config: DistributedDataParallelConfig,
        module: torch.nn.Module,
        bucketing_policy: BucketingPolicy,
        dist_index: FSDPDistributedIndex,
        preserve_fp32_weights: bool = True,
        grad_reduce_in_fp32: bool = True,
        gradient_scaling_factor: Optional[float] = None,
        expert_gradient_scaling_factor: Optional[float] = None,
        device: torch.device = torch.device("cuda"),
        only_create_grad_buffer_and_main_weight_buffer_for_param_requires_grad: bool = True,
        reset_parameters_for_meta_device_init_module: bool = False,
    ):
        # Ensure consistent data parallel sharding settings across configurations
        # This assignment aligns the 'bucketing_policy' setting with the 'ddp_config'
        bucketing_policy.data_parallel_sharding_strategy = (
            ddp_config.data_parallel_sharding_strategy
        )

        self.ddp_config = ddp_config
        self.module = module
        self.bucketing_policy = bucketing_policy
        self.param_to_name = {p: name for name, p in self.module.named_parameters()}
        self.preserve_fp32_weights = preserve_fp32_weights
        self.grad_reduce_in_fp32 = grad_reduce_in_fp32
        self.dist_index = dist_index
        self.params = list(module.parameters())
        self.gradient_scaling_factor = gradient_scaling_factor
        self.expert_gradient_scaling_factor = expert_gradient_scaling_factor
        self.device = device
        self.only_create_grad_buffer_and_main_weight_buffer_for_param_requires_grad = (
            only_create_grad_buffer_and_main_weight_buffer_for_param_requires_grad
        )
        self.reset_parameters_for_meta_device_init_module = (
            reset_parameters_for_meta_device_init_module
        )
        self.ubr_groups = None
        # User buffer registration related settings
        if self.ddp_config.nccl_ub:
            assert nccl_allocator is not None, (
                "To use user buffer registration, "
                "either requires megatron.core.nccl_allocator or apex.contrib.nccl_allocator"
            )
            # Since the user buffer registration requires (non-dynamic) persistent memory,
            # it always uses fsdp double buffer.
            self.ddp_config.fsdp_double_buffer = True
            # Initialize the NCCL memory pool.
            global NCCL_MEMORY_POOL
            # Initialize NCCL allocator runtime if available
            nccl_allocator.init()
            NCCL_MEMORY_POOL = nccl_allocator.create_nccl_mem_pool(
                symmetric=not self.ddp_config.disable_symmetric_registration
            )
            if torch.distributed.get_rank() == self.dist_index.representative_rank():
                logging.info(
                    f"[Rank {torch.distributed.get_rank()}] Created NCCL memory pool for \
                        UserBuffer Registration"
                )
                logging.info(
                    f"[Rank {torch.distributed.get_rank()}] FSDP double buffer is enabled."
                )
            # Select the communicator groups to register FSDP buffers.
            self.ubr_groups = [self.dist_index.get_fsdp_group(is_expert_parallel=False)]
            if self.dist_index.get_fsdp_group(is_expert_parallel=True) is not None:
                # Expert-DP group when using EP
                self.ubr_groups.append(self.dist_index.get_fsdp_group(is_expert_parallel=True))
            if self.dist_index.get_outer_fsdp_group() is not None:
                # Outer/Inter-FSDP group when using hybrid FSDP
                self.ubr_groups.append(self.dist_index.get_outer_fsdp_group())

            if torch.distributed.get_rank() == self.dist_index.representative_rank():
                logging.info(
                    f"[ParamAndGradBuffer] FSDP UBRegistration Groups ({len(self.ubr_groups)}):"
                )
            # All ranks in each group must participate in the collective to avoid deadlock.
            for i, group in enumerate(self.ubr_groups):
                if torch.distributed.get_rank() == self.dist_index.representative_rank():
                    logging.info(
                        f"Group [{i+1}/{len(self.ubr_groups)}] \
                            group.group_desc: {group.group_desc}, group.size(): {group.size()}"
                    )
                torch.distributed.barrier(group=group, async_op=False)
                if torch.distributed.get_rank() == self.dist_index.representative_rank():
                    logging.info(
                        f"Call Success with the group [{i+1}/{len(self.ubr_groups)}] \
                            group.group_desc: {group.group_desc}"
                    )
            # Call barrier from the global communitcator group
            torch.distributed.barrier(async_op=False)
            if torch.distributed.get_rank() == self.dist_index.representative_rank():
                logging.info(f"Call Success with the global communicator group")

        # If using nccl_ub, it returns a function that registers buffers to the NCCL memory pool
        # Buffer is registered to data_parallel_group and expert_data_parallel_group if it exists
        # In the case of not using nccl_ub, it returns a nullcontext
        self.mem_alloc_context = self.get_mem_alloc_context(
            groups=self.ubr_groups, symmetric=not self.ddp_config.disable_symmetric_registration
        )

        # Mark FP8 params. If TransformerEngine is not installed, we can skip this.
        meta_device_init_fp8_params = {}
        if reset_parameters_for_meta_device_init_module and HAVE_TE:
            for m in module.modules():
                if not isinstance(m, TransformerEngineBaseModule):
                    continue
                for name, param in m.named_parameters(recurse=False):
                    # The fp8 param initialized from the meta device may NOT be
                    # an fp8 tensor, according to the internal logic of the TE
                    # to determine whether this parameter is fp8 or not.
                    fp8_meta_index = m.param_init_meta[name].fp8_meta_index
                    if m.primary_weights_in_fp8 and fp8_meta_index is not None:
                        meta_device_init_fp8_params[self.param_to_name[param]] = True

        # Get the parameter groups.
        (self.parameter_groups, self.param_to_param_group, self.bucket_to_bucket_group) = (
            _get_parameter_groups(module, bucketing_policy, meta_device_init_fp8_params)
        )
        self._init_each_parameter_group_buffers(meta_device_init_fp8_params)
        self._init_distributed_params()

        # Initialize the optimizer named parameters.
        self.optimizer_named_parameters = self._init_optimizer_named_parameters()

        self._log_parameter_groups()

    def get_mem_alloc_context(self, groups=None, symmetric=True):
        """
        Get the memory allocation context for the parameter and gradient buffers.
        """
        if self.ddp_config.nccl_ub:
            assert nccl_allocator is not None, (
                "To use user buffer registration, "
                "either requires megatron.core.nccl_allocator or apex.contrib.nccl_allocator"
            )
            global NCCL_MEMORY_POOL
            if groups is None:
                # data parallel group is a default group for user buffer registration
                groups = [self.dist_index.get_fsdp_group(is_expert_parallel=False)]

            if NCCL_ALLOCATOR == "MCORE":
                if len(groups) == 1:
                    # register buffers to the default group directly using nccl memory allocator
                    mem_alloc_context = functools.partial(
                        nccl_allocator.nccl_mem,
                        NCCL_MEMORY_POOL,
                        group=groups[0],
                        symmetric=symmetric,
                    )
                else:
                    mem_alloc_context = functools.partial(
                        nccl_allocator.MultiGroupMemPoolAllocator,
                        NCCL_MEMORY_POOL,
                        groups=groups,
                        symmetric=symmetric,
                    )
            elif NCCL_ALLOCATOR == "APEX":
                if symmetric:
                    logging.warning(
                        "Symmetric registration is not supported for APEX NCCL allocator."
                        "falling back to non-symmetric registration. "
                        "Please use Megatron Core NCCL allocator for symmetric registration."
                    )

                if len(groups) == 1:
                    # register buffers to the default group directly using nccl memory allocator
                    mem_alloc_context = functools.partial(
                        nccl_allocator.nccl_mem, NCCL_MEMORY_POOL, group=groups[0]
                    )
                else:
                    # Supports multiple groups registration for APEX NCCL allocator.
                    mem_alloc_context = functools.partial(
                        MultiGroupUBRAllocator, NCCL_MEMORY_POOL, groups=groups
                    )
            else:
                raise ValueError(f"Invalid NCCL allocator: {NCCL_ALLOCATOR}")
            return mem_alloc_context
        else:
            return nullcontext

    def _log_parameter_groups(self):
        """Compact log of FSDP parameter groups and their parameters."""

        def _bytes_to_mb(bytes_val: int) -> str:
            return f"{bytes_val / 1_000_000:.2f} MB"

        bucket_groups = self.parameter_groups
        param_to_name = self.param_to_name
        total_padded_bytes = 0
        total_comm_bytes = 0
        log_lines = [f"Number of FSDP Parameter Groups: {len(bucket_groups)}"]

        for idx, group in enumerate(bucket_groups):
            numel = sum(to_local_if_dtensor(p).shape.numel() for p in group.params)
            buffers = {
                "weight": group.model_weight_buffer,
                "main_weight": group.main_weight_buffer,
                "grad": group.main_grad_buffer,
            }
            group_padded = 0
            group_comm = 0
            buf_flags = []
            for k, buf in buffers.items():
                if buf:
                    elem_size = _dtype_size(buf.dtype)
                    group_padded += (buf.bucket_index.size - numel) * elem_size
                    group_comm += buf.bucket_index.size * elem_size
                    buf_flags.append(k)
            total_padded_bytes += group_padded
            total_comm_bytes += group_comm

            # One-line summary for the group
            log_lines.append(
                f"[FSDP_UNIT {group.fsdp_unit_id}] Group {idx}: elems={numel} dtype={group.dtype} "
                f"bufs={','.join(buf_flags) or 'None'} pad={_bytes_to_mb(group_padded)}"
            )
            # List parameters below
            for param in group.params:
                log_lines.append(f"\t{param_to_name[param]} {tuple(param.shape)}")

        # Add summary
        log_lines.append(
            f"Total comm: {_bytes_to_mb(total_comm_bytes)}, "
            f"Total pad: {_bytes_to_mb(total_padded_bytes)}"
        )

        if torch.distributed.get_rank() == self.dist_index.representative_rank():
            logger.info("\n".join(log_lines))

    def _init_each_parameter_group_buffers(self, meta_device_init_fp8_params):
        """
        Initialize the buffers for each parameter group.
        """
        # FSDP Sharding Strategy: no-shard, optim, optim_grads, optim_grads_params
        data_parallel_sharding_strategy = self.ddp_config.data_parallel_sharding_strategy
        if data_parallel_sharding_strategy == "no_shard":
            is_model_weight_buffer_distributed = False
            is_main_weight_buffer_distributed = False
            is_grad_buffer_distributed = False
        elif data_parallel_sharding_strategy == "optim":
            is_model_weight_buffer_distributed = False
            is_main_weight_buffer_distributed = True
            is_grad_buffer_distributed = False
        elif data_parallel_sharding_strategy == "optim_grads":
            is_model_weight_buffer_distributed = False
            is_main_weight_buffer_distributed = True
            is_grad_buffer_distributed = True
        elif data_parallel_sharding_strategy == "optim_grads_params":
            is_model_weight_buffer_distributed = True
            is_main_weight_buffer_distributed = True
            is_grad_buffer_distributed = True
        else:
            raise ValueError(
                f"Invalid data_parallel_sharding_strategy: {data_parallel_sharding_strategy}"
            )
        if self.ddp_config.nccl_ub:
            assert self.ddp_config.fsdp_double_buffer, (
                "NCCL UB is only supported with FSDP double buffer. "
                "Please set fsdp_double_buffer=True in the ddp config."
            )
        if self.ddp_config.fsdp_double_buffer and len(self.bucketing_policy.fsdp_unit_modules) > 0:
            UB_BUFFER_NUM = 2
            self.weight_alloc = FixedPoolAllocator(
                name="fsdp_params", fsdp_param_groups=self.parameter_groups, size=UB_BUFFER_NUM
            )
            self.main_grad_alloc = FixedPoolAllocator(
                name="fsdp_grads", fsdp_param_groups=self.parameter_groups, size=UB_BUFFER_NUM
            )
            self.double_buf_units = self.weight_alloc.fsdp_double_buffer_units
        else:
            self.weight_alloc = StorageResizeBasedBucketAllocator()
            self.main_grad_alloc = None
            self.double_buf_units = []

        self.buffer_all_in_one = True

        preserve_fp32_weights = self.preserve_fp32_weights
        grad_reduce_in_fp32 = self.grad_reduce_in_fp32
        buffer_size = {torch.float32: 0, torch.float16: 0, torch.bfloat16: 0, "float8": 0}

        # Only create HSDP buffers if sharding on DP-Outer. Otherwise, no need to all-gather
        # parameters on DP-Outer, but still need to all-reduce gradients on DP-Outer.
        should_create_hfsdp_wbuf_and_gbuf = (
            self.dist_index.use_hybrid_fsdp
            and self.ddp_config.outer_dp_sharding_strategy != "no_shard"
        )

        # For all bucket groups (partitioned parameter groups)...
        for group_id, group in enumerate(self.parameter_groups):
            main_buf_extra_kwargs = {}
            if should_create_hfsdp_wbuf_and_gbuf:
                main_buf_dp_group = self.dist_index.get_dp_group(
                    is_expert_parallel=group.is_expert_param
                )
                hsdp_buf_dp_group = self.dist_index.get_fsdp_group(
                    is_expert_parallel=group.is_expert_param
                )
                main_buf_extra_kwargs["dp_rank"] = self.dist_index.get_logical_hybrid_fsdp_rank()
            else:
                main_buf_dp_group = self.dist_index.get_fsdp_group(
                    is_expert_parallel=group.is_expert_param
                )

            gradient_scaling_factor = (
                self.gradient_scaling_factor
                if not group.is_expert_param
                else self.expert_gradient_scaling_factor
            )
            # Check if the parameter group is FP8.
            one_param = group.params[0]
            is_dtype_float8 = is_float8tensor(one_param) or meta_device_init_fp8_params.get(
                self.param_to_name[one_param], False
            )
            if is_dtype_float8:
                param_dtype = torch.uint8
                grad_dtype = torch.bfloat16
            else:
                param_dtype = group.params[0].dtype
                grad_dtype = param_dtype

            # Check if the parameter group requires a grad buffer or main weight buffer.
            should_create_grad_buffer_or_main_weight_buffer = (
                not self.only_create_grad_buffer_and_main_weight_buffer_for_param_requires_grad
                or group.requires_grad
            )

            # Initialize the model weight buffer from bucket parameters.
            if data_parallel_sharding_strategy != "no_shard":
                group.model_weight_buffer = DataParallelBuffer(
                    self.ddp_config,
                    group.params,
                    is_data_distributed=is_model_weight_buffer_distributed
                    and main_buf_dp_group.size() > 1,
                    dtype=param_dtype,
                    device=self.device,
                    data_parallel_group=main_buf_dp_group,
                    is_dtype_float8=is_dtype_float8,
                    temporary_bucket_allocator=self.weight_alloc,
                    bucket_id=group_id,
                    chunk_size_factor=group.chunk_size_factor,
                    mem_alloc_context=self.mem_alloc_context,
                    **main_buf_extra_kwargs,
                )

            # Initialize the main weight buffer.
            if should_create_grad_buffer_or_main_weight_buffer and preserve_fp32_weights:
                group.main_weight_buffer = DataParallelBuffer(
                    self.ddp_config,
                    group.params,
                    is_data_distributed=is_main_weight_buffer_distributed
                    and main_buf_dp_group.size() > 1,
                    dtype=torch.float32,
                    device=self.device,
                    data_parallel_group=main_buf_dp_group,
                    bucket_id=group_id,
                    chunk_size_factor=group.chunk_size_factor,
                    mem_alloc_context=self.mem_alloc_context,
                    **main_buf_extra_kwargs,
                )

            # Initialize the main grad buffer.
            if should_create_grad_buffer_or_main_weight_buffer:
                assert (
                    grad_reduce_in_fp32 or grad_dtype is not torch.uint8
                ), "Gradients can not be reduced in FP8. "
                group.main_grad_buffer = DataParallelBuffer(
                    self.ddp_config,
                    # Proxy because the number of gradient parameters is the same
                    # as the number of model parameters.
                    group.params,
                    is_data_distributed=is_grad_buffer_distributed and main_buf_dp_group.size() > 1,
                    dtype=torch.float32 if grad_reduce_in_fp32 else grad_dtype,
                    device=self.device,
                    data_parallel_group=main_buf_dp_group,
                    is_dtype_float8=False,
                    temporary_bucket_allocator=self.main_grad_alloc,
                    gradient_scaling_factor=gradient_scaling_factor,
                    bucket_id=group_id,
                    chunk_size_factor=group.chunk_size_factor,
                    mem_alloc_context=self.mem_alloc_context,
                    **main_buf_extra_kwargs,
                )

                # Track number of elements in the main grad buffer by dtype.
                buffer_size[group.main_grad_buffer.dtype] += group.main_grad_buffer.data_size

            # Initialize the HSDP weight and grad buffers if hsdp full sharding is enabled.
            if should_create_hfsdp_wbuf_and_gbuf:
                # Initialize the HSDP weight buffer.
                wbuf = group.model_weight_buffer
                group.hsdp_wbuf = DataParallelBuffer(
                    self.ddp_config,
                    group.params,
                    is_data_distributed=is_main_weight_buffer_distributed
                    and hsdp_buf_dp_group.size() > 1,
                    dtype=wbuf.dtype,
                    device=wbuf.device,
                    data_parallel_group=hsdp_buf_dp_group,
                    is_dtype_float8=wbuf.is_dtype_float8,
                    temporary_bucket_allocator=self.weight_alloc,
                    bucket_id=group_id,
                    chunk_size_factor=group.chunk_size_factor,
                    mem_alloc_context=self.mem_alloc_context,
                    item_index_map=wbuf.item_index_map,
                    bucket_index=wbuf.bucket_index,
                    shard_bucket_index=_get_dp_buffer_shard_bucket_index(
                        wbuf.bucket_index,
                        is_data_distributed=is_main_weight_buffer_distributed
                        and hsdp_buf_dp_group.size() > 1,
                        data_parallel_world_size=hsdp_buf_dp_group.size(),
                        data_parallel_rank=hsdp_buf_dp_group.rank(),
                    ),
                )

                if should_create_grad_buffer_or_main_weight_buffer:
                    # Initialize the HSDP grad buffer.
                    gbuf = group.main_grad_buffer
                    group.hsdp_gbuf = DataParallelBuffer(
                        self.ddp_config,
                        group.params,
                        is_data_distributed=is_grad_buffer_distributed
                        and hsdp_buf_dp_group.size() > 1,
                        dtype=gbuf.dtype,
                        device=gbuf.device,
                        data_parallel_group=hsdp_buf_dp_group,
                        is_dtype_float8=gbuf.is_dtype_float8,
                        temporary_bucket_allocator=self.main_grad_alloc,
                        gradient_scaling_factor=gradient_scaling_factor,
                        bucket_id=group_id,
                        chunk_size_factor=group.chunk_size_factor,
                        mem_alloc_context=self.mem_alloc_context,
                        item_index_map=gbuf.item_index_map,
                        bucket_index=gbuf.bucket_index,
                        shard_bucket_index=_get_dp_buffer_shard_bucket_index(
                            gbuf.bucket_index,
                            is_data_distributed=is_grad_buffer_distributed
                            and hsdp_buf_dp_group.size() > 1,
                            data_parallel_world_size=hsdp_buf_dp_group.size(),
                            data_parallel_rank=hsdp_buf_dp_group.rank(),
                        ),
                    )
                    buffer_size[group.main_grad_buffer.dtype] -= group.main_grad_buffer.data_size
                    buffer_size[group.main_grad_buffer.dtype] += group.hsdp_gbuf.data_size

        reset_context_args = {"init_param_with_fp8": self.ddp_config.fp8_param_gather}
        module_reset_flag = {}
        if self.reset_parameters_for_meta_device_init_module:
            self.param_to_direct_module = {}
            for name, m in self.module.named_modules():
                for p in m.parameters(recurse=False):
                    self.param_to_direct_module[p] = (name, m)

            meta_params_numel = 0
            cuda_params_numel = 0
            cpu_params_numel = 0
            for group in self.parameter_groups:
                for p in group.params:
                    p_numel = to_local_if_dtensor(p).shape.numel()
                    if p.is_meta:
                        meta_params_numel += p_numel
                    elif p.device.type == "cuda":
                        cuda_params_numel += p_numel
                    else:
                        cpu_params_numel += p_numel
            log_str = (
                f"Meta params numel: {meta_params_numel / 1_000_000:.2f} M, "
                f"CUDA params numel: {cuda_params_numel / 1_000_000:.2f} M, "
                f"CPU params numel: {cpu_params_numel / 1_000_000:.2f} M"
            )
            if torch.distributed.get_rank() == self.dist_index.representative_rank():
                logger.info(log_str)

        # Initialize the model weight buffer data of each parameter group.
        # Specifically, replace the Torch module's parameter data with tensors
        # whose memory managed by the model weight buffer, and store a shard
        # of all the parameters across ranks in the model weight buffer.
        for group in self.parameter_groups:
            wbuf = group.model_weight_buffer
            if wbuf:
                with self.mem_alloc_context():
                    if group.hsdp_wbuf:
                        # When using HSDP, the hybrid-sharded buffer shards across the FSDP group,
                        # while the main buffer shards across the larger / more granular DP group.
                        # The main weight buffer data is a shard of the hybrid-sharded buffer data.
                        # Because the hybrid buffer data is persistently allocated, the weight and
                        # gradient memory footprint is similar to not sharding on DP-Outer, i.e.
                        # replicating on DP-Outer. However, optimizer states based on main buffer
                        # weights (self.dist_main_weight) and gradients (self.dist_main_grad) will
                        # be sharded persistently upon initialization.
                        hsdp_wbuf = group.hsdp_wbuf
                        hsdp_wbuf.init_data(
                            torch.empty(
                                hsdp_wbuf.data_size, dtype=hsdp_wbuf.dtype, device=self.device
                            )
                        )
                        outer_fsdp_group = self.dist_index.get_outer_fsdp_group()
                        wbuf_data = hsdp_wbuf.data[
                            wbuf.data_size
                            * outer_fsdp_group.rank() : wbuf.data_size
                            * (outer_fsdp_group.rank() + 1)
                        ]
                        wbuf.init_data(wbuf_data)
                    else:
                        # When not using HSDP, the main buffer shards across the FSDP group.
                        wbuf.init_data(
                            torch.empty(wbuf.data_size, dtype=wbuf.dtype, device=self.device)
                        )
                bucket = wbuf.fetch_bucket()
            mbuf = group.main_weight_buffer
            if mbuf:
                # Manually instantiate an empty tensor into the main weight buffer.
                mbuf.init_data(torch.empty(mbuf.data_size, dtype=mbuf.dtype, device=self.device))
            for item_id, p in enumerate(group.params):
                # Model Weight (Low-Precision) Buffer Initialization
                if wbuf:
                    if self.reset_parameters_for_meta_device_init_module and p.is_meta:
                        m_name, m = self.param_to_direct_module[p]
                        # Validate that the module has a reset_parameters or
                        # _reset_parameters method to initialize this meta
                        # parameter (p.is_meta=True).
                        if not hasattr(m, "reset_parameters") and not hasattr(
                            m, "_reset_parameters"
                        ):
                            raise ValueError(
                                f"[init_model_with_meta_device=True] Module {m_name} "
                                "does not have a reset_parameters or _reset_parameters method."
                            )
                        if not module_reset_flag.get(m_name, False):
                            old_params = list(m.parameters(recurse=False))

                            # If the GPU memory over threshold, empty cache to leave
                            # some memory for initialization of the model on the
                            # CUDA device.
                            if check_gpu_memory(threshold=0.5):
                                gc.collect()
                                torch.cuda.empty_cache()

                            m.to_empty(device=self.device, recurse=False)
                            if (
                                HAVE_TE
                                and is_te_min_version("0.9.0")
                                and not isinstance(m, TransformerEngineBaseModule)
                            ):
                                reset_context_args["with_cuda_rng_tracker"] = True
                            with ResetParametersContext(**reset_context_args):
                                # Initialize original model meta parameters.
                                if hasattr(m, "reset_parameters"):
                                    m.reset_parameters()
                                elif hasattr(m, "_reset_parameters"):
                                    m._reset_parameters()
                            module_reset_flag[m_name] = True
                            new_params = list(m.parameters(recurse=False))

                            self._reset_parameters(old_params, new_params)
                            p = group.params[item_id]

                            # After resetting parameters, delete fp8 transpose cache
                            # if we do not need keep cache.
                            if not self.ddp_config.keep_fp8_transpose_cache:
                                for _param in m.parameters(recurse=False):
                                    if is_float8tensor(_param):
                                        _param._transpose_invalid = True
                                        _param._transpose = None
                    # Raise error if a meta parameter still exists after initialization.
                    assert not p.is_meta, (self.param_to_name[p], module_reset_flag)

                    # Copy the model weight parameter tensor into the buffer.
                    # When distributed, this shards and preserves the data across all ranks.
                    wbuf.set_item(item_id, to_local_if_dtensor(p))

                    # Retrieve the newly allocated parameter data from the global bucket.
                    # Attach the bucket-allocated parameter data to the module parameter,
                    # to use the bucket-allocated data for autograd and NCCL.
                    new_param_data = wbuf.get_item_from_bucket(bucket, item_id).view(
                        to_local_if_dtensor(p).shape
                    )
                    if is_float8tensor(p):
                        # Needed to instantiate FP8 parameters. Requires installing
                        # TransformerEngine.
                        modify_underlying_storage(p, new_param_data)
                    elif isinstance(p, DTensor):
                        old_param_data = p._local_tensor.data
                        p._local_tensor.data = new_param_data
                        assert old_param_data._base is None
                        p._local_tensor.data.detach().copy_(old_param_data)
                        del old_param_data
                    else:
                        # Detach the bucket-allocated parameter data from the computational graph
                        # before copying the old parameter data into the new parameter data
                        # to prevent backpropagation into a deleted parameter / Tensor.

                        # Copy the values of the original parameter data into the bucket-allocated
                        # parameter data. Detach the module parameter because
                        # parameters that require gradients in the computational
                        # graph do not support in-place operations.
                        old_param_data = p.data
                        p.data = new_param_data
                        assert old_param_data._base is None
                        p.data.detach().copy_(old_param_data)
                        del old_param_data

                # Main Weight (High-Precision) Buffer Initialization
                if mbuf:
                    if hasattr(p, "get_high_precision_init_val"):
                        assert not isinstance(p, DTensor), (
                            self.param_to_name[p],
                            "not support fp8 DTensor.",
                        )
                        # Needed to instantiate FP8 parameters. Requires installing
                        # TransformerEngine.
                        mbuf.set_item(item_id, p.get_high_precision_init_val())
                        p.clear_high_precision_init_val()
                    else:
                        # Insert a copy of the model weight parameter tensor into
                        # the (high-precision) main weight buffer.
                        # Nothing else needs to be done, because the main weights
                        # do not require autograd operations, only possibly sharding.
                        mbuf.set_item(item_id, to_local_if_dtensor(p))

            if wbuf and wbuf.is_data_distributed:
                # Free the memory backing the temporarily-allocated bucket associated
                # with this buffer.
                # The module parameters will still reference the (now empty) bucket Tensor.
                # Each rank of the data buffer will persistently store a shard of the module.
                # This reduces the memory footprint of the model in FSDP, such that the only
                # time the entire model's weights are allocated in memory is during initialization,
                # before forward activations and gradients are allocated in training.
                wbuf.free_bucket_storage()

        # Allocate the main_weight buffer and main_grad buffer data in one buffer.
        if self.buffer_all_in_one:
            with self.mem_alloc_context():
                self.buffer = {
                    torch.float32: torch.empty(
                        buffer_size[torch.float32], dtype=torch.float32, device=self.device
                    ),
                    torch.float16: torch.empty(
                        buffer_size[torch.float16], dtype=torch.float16, device=self.device
                    ),
                    torch.bfloat16: torch.empty(
                        buffer_size[torch.bfloat16], dtype=torch.bfloat16, device=self.device
                    ),
                    "float8": torch.empty(
                        buffer_size["float8"], dtype=torch.uint8, device=self.device
                    ),
                }
            offset = {torch.float32: 0, torch.float16: 0, torch.bfloat16: 0, "float8": 0}

        def _alloc(dtype, size):
            """
            If using a single buffer for main model weights and gradients,
            allocate memory per dtype buffer with size at the current offset.
            Return the allocated slice of the buffer data Tensor.

            If not using a single buffer, then return an empty Tensor on this device.
            """
            if self.buffer_all_in_one:
                if dtype == torch.uint8:
                    dtype = "float8"
                data = self.buffer[dtype][offset[dtype] : offset[dtype] + size]
                offset[dtype] += size
                return data
            return torch.empty(size, dtype=dtype, device=self.device)

        # Main Gradient Buffer Initialization
        for group in self.parameter_groups:
            gbuf = group.main_grad_buffer
            if not gbuf:
                # No gradient sharding.
                continue
            # Allocate the main grad buffer data, and attach it to the main grad buffer.
            with self.mem_alloc_context():
                if group.hsdp_gbuf:
                    # When using HSDP, the hybrid-sharded buffer shards across the FSDP group,
                    # while the main buffer shards across the larger / more granular DP group.
                    # The main weight buffer data is a shard of the hybrid-sharded buffer data.
                    # Because the hybrid buffer data is persistently allocated, the weight and
                    # gradient memory footprint is similar to not sharding on DP-Outer, i.e.
                    # replicating on DP-Outer. However, optimizer states based on main buffer
                    # weights (self.dist_main_weight) and gradients (self.dist_main_grad) will
                    # be sharded persistently upon initialization.
                    hsdp_gbuf = group.hsdp_gbuf
                    hsdp_gbuf.init_data(_alloc(hsdp_gbuf.dtype, hsdp_gbuf.data_size))
                    outer_fsdp_group = self.dist_index.get_outer_fsdp_group()
                    gbuf_data = hsdp_gbuf.data[
                        gbuf.data_size
                        * outer_fsdp_group.rank() : gbuf.data_size
                        * (outer_fsdp_group.rank() + 1)
                    ]
                    gbuf.init_data(gbuf_data)
                    hsdp_gbuf.data.zero_()
                else:
                    # When not using HSDP, the main buffer shards across the FSDP group.
                    gbuf.init_data(_alloc(gbuf.dtype, gbuf.data_size))
                    gbuf.data.zero_()
            gbuf.data.zero_()
            for item_id, p in enumerate(group.params):
                # Attach the main grad buffer data and metadata to the parameter.
                p._gbuf = group.hsdp_gbuf if group.hsdp_gbuf else gbuf
                p._item_id = item_id

                def main_grad_getter(p):
                    # Make sure main_grad memory is allocated when initially accessed.
                    bucket = p._gbuf.fetch_bucket()
                    gbuf = p._gbuf
                    item_id = p._item_id
                    # View it as p.shape so you can insert the param.grad into
                    # the bucket seamlessly.
                    return gbuf.get_item_from_bucket(bucket, item_id).view(
                        to_local_if_dtensor(p).shape
                    )

                # Patch the parameter class to include a main_grad property.
                # Utilized in the gradient reduction pipeline to save computed
                # data-parallel gradients on every rank and reduce-scatter them.
                p.get_main_grad = main_grad_getter.__get__(p)

        # Clean up deallocated memory.
        gc.collect()
        torch.cuda.empty_cache()

    def _reset_parameters(self, old_params, new_params):
        assert len(old_params) == len(new_params)
        param_map = {}
        for old_param, new_param in zip(old_params, new_params):
            param_map[old_param] = new_param
            self.param_to_name[new_param] = self.param_to_name[old_param]
            del self.param_to_name[old_param]

            self.param_to_param_group[new_param] = self.param_to_param_group[old_param]
            del self.param_to_param_group[old_param]

            self.param_to_direct_module[new_param] = self.param_to_direct_module[old_param]
            del self.param_to_direct_module[old_param]

            for tp_attr in ["_mcore_tp", "_tp_partition_dim", "_tp_duplicated"]:
                if getattr(old_param, tp_attr, None) is not None:
                    setattr(new_param, tp_attr, getattr(old_param, tp_attr))

        for item_id, p in enumerate(self.params):
            if p in param_map:
                new_p = param_map[p]
                self.params[item_id] = new_p

        for group in self.parameter_groups:
            for item_id, p in enumerate(group.params):
                if p not in param_map:
                    continue
                new_p = param_map[p]
                group.params[item_id] = new_p
                for buf in [
                    group.model_weight_buffer,
                    group.main_weight_buffer,
                    group.main_grad_buffer,
                    group.hsdp_wbuf,
                    group.hsdp_gbuf,
                ]:
                    if buf is None:
                        continue
                    buf.param_idx[new_p] = buf.param_idx[p]
                    del buf.param_idx[p]

    def scale_gradients(self, scaling_factor: float) -> None:
        """Scale the gradient data by `scaling_factor`."""
        for group in self.parameter_groups:
            if group.main_grad_buffer is None:
                continue
            group.main_grad_buffer.data *= scaling_factor
        self.update_main_grads()

    def zero_grad(self):
        """
        Zero out the underlying grad_buffer and reset all buckets in preparation
        for the next iteration of training.
        """
        for name, param in self.optimizer_named_parameters:
            param.grad = None
            if hasattr(param, "decoupled_grad"):
                param.decoupled_grad = None
            if name in self.dist_main_grad:
                self.dist_main_grad[name]._local_tensor = None

        for group in self.parameter_groups:
            if group.main_grad_buffer:
                group.main_grad_buffer.data.zero_()
            if group.hsdp_gbuf:
                group.hsdp_gbuf.data.zero_()

    def _init_distributed_params(self):
        """
        Register model training and high-precision parameters as optimizer
        named parameters and DTensor(s). Specifically, we utilize the highest
        precision weights available for optimization using fall-back logic
        on mbuf -> wbuf -> orig_param depending on if preserve_fp32_weights
        or "no_shard" is utilized.
        """
        dist_main_weight = {}
        for pg in self.parameter_groups:
            wbuf = pg.model_weight_buffer
            mbuf = pg.main_weight_buffer
            for item_id, orig_param in enumerate(pg.params):
                param_name = self.param_to_name[orig_param]

                # If the optimizer state is sharded, we need to track references to shards
                # of the main weight or training weight buffer data for distributed
                # optimization, regardless whether the buffers are sharded or not.
                # mbuf and wbuf won't exist in the case of "no_shard", in which case
                # we simply take the original unsharded parameter weight from the model.
                sharded_optimizer_state = (
                    self.bucketing_policy.data_parallel_sharding_strategy != "no_shard"
                )

                # Register model training and high-precision parameters as DTensor(s).
                if mbuf:
                    dist_param = make_fsdp_dtensor(
                        local_tensor=mbuf.get_item(item_id, only_shard=sharded_optimizer_state),
                        param=orig_param,
                        dist_index=self.dist_index,
                        is_sharded_param=sharded_optimizer_state,
                        is_expert_param=pg.is_expert_param,
                        run_check=True,
                        update_uneven_dtensor_chunk_meta=True,
                        force_sync_tp_duplicated_param=True,
                    )
                    dist_main_weight[param_name] = dist_param
                elif wbuf:
                    dist_param = make_fsdp_dtensor(
                        local_tensor=wbuf.get_item(item_id, only_shard=sharded_optimizer_state),
                        param=orig_param,
                        dist_index=self.dist_index,
                        is_sharded_param=sharded_optimizer_state,
                        is_expert_param=pg.is_expert_param,
                        run_check=True,
                        update_uneven_dtensor_chunk_meta=True,
                        force_sync_tp_duplicated_param=True,
                    )
                    dist_main_weight[param_name] = dist_param
                else:
                    # If neither the wbuf nor the mbuf are utilized in the case of "no_shard",
                    # we fall-back to using the original parameter data for optimization,
                    # and register the new parameter as a model training weight.
                    dist_param = make_fsdp_dtensor(
                        local_tensor=orig_param.data,
                        param=orig_param,
                        dist_index=self.dist_index,
                        is_sharded_param=False,
                        is_expert_param=pg.is_expert_param,
                        run_check=True,
                        update_uneven_dtensor_chunk_meta=False,
                        force_sync_tp_duplicated_param=True,
                    )
                    dist_main_weight[param_name] = dist_param

        # Store the registered parameters.
        self.dist_main_weight = dist_main_weight
        self.dist_main_grad = {}

    def _init_optimizer_named_parameters(self) -> List[Tuple[str, torch.nn.Parameter]]:
        named_parameters = []
        for pg in self.parameter_groups:
            for item_id, orig_param in enumerate(pg.params):
                param_name = self.param_to_name[orig_param]

                # Set optimizer parameters to DTensor-wrapped parameters.
                if param_name in self.dist_main_weight:
                    param_data = self.dist_main_weight[param_name]
                else:
                    # Could not find registered parameters for distributed optimization.
                    raise ValueError(
                        f"Parameter {param_name} not found in dist model weight "
                        "or dist main weight."
                    )
                dist_param = torch.nn.Parameter(param_data)

                def set_param_attribute_closure(param, orig_param):
                    def set_param_attribute():
                        for attr_name in [
                            "requires_grad",
                            "sequence_parallel",
                            "shared",
                            "tensor_model_parallel",
                            "partition_dim",
                            "partition_stride",
                            "is_embedding_or_output_parameter",
                            "_mcore_tp",
                            "_tp_duplicated",
                            "_tp_partition_dim",
                        ]:
                            if hasattr(orig_param, attr_name):
                                setattr(param, attr_name, getattr(orig_param, attr_name))

                    return set_param_attribute

                setattr(
                    dist_param,
                    "reset_attribute",
                    set_param_attribute_closure(dist_param, orig_param),
                )
                setattr(dist_param, "orig_param", orig_param)
                setattr(dist_param, "megatron_fsdp_dist_index", self.dist_index)

                # NOTE: megatron_fsdp_slice is used to solve the SwiGLU TP dist-ckpt problem in
                # MCore.
                mbuf = pg.model_weight_buffer
                if mbuf:
                    _start, _end = mbuf._get_item_slice_in_shard(item_id)
                    setattr(dist_param, "megatron_fsdp_slice", slice(_start, _end))

                dist_param.reset_attribute()
                named_parameters.append((param_name, dist_param))

        return named_parameters

    def update_main_grads(self):
        """
        Update the gradients in the model parameters with the main gradients
        from the main gradient buffer. If the model parameters are sharded,
        we only need to update the gradient shard associated with the model
        parameter shard, as both are sharded symmetrically.

        Checks if high-precision main weights are utilized for optimization.
        Otherwise, falls back to low-precision model weights, and further
        falls back to the original module parameters not managed by cFSDP
        in the case of no sharding / cFSDP OFF.
        """
        for name, param in self.optimizer_named_parameters:
            orig_param = param.orig_param
            group = self.parameter_groups[self.param_to_param_group[orig_param]]
            gbuf = group.main_grad_buffer
            if gbuf is None:
                # No gradients to attach to the optimizer parameters.
                continue

            # If the optimizer state is sharded, we need to shard the gradient,
            # even if the gradient buffer is not sharded.
            sharded_optimizer_state = (
                self.bucketing_policy.data_parallel_sharding_strategy != "no_shard"
            )

            # Retrieve the gradient from the gradient buffer.
            item_id = group.main_grad_buffer.param_idx[orig_param]
            optimizer_grad = group.main_grad_buffer.get_item(
                item_id, only_shard=sharded_optimizer_state
            )
            if group.main_weight_buffer is not None:
                # Convert the gradient to the main weight buffer dtype.
                optimizer_grad = optimizer_grad.to(param.dtype)

            if name not in self.dist_main_grad:
                # Register the gradient as a distributed tensor.
                self.dist_main_grad[name] = make_fsdp_dtensor(
                    local_tensor=optimizer_grad,
                    param=orig_param,
                    dist_index=self.dist_index,
                    is_sharded_param=sharded_optimizer_state,
                    is_expert_param=group.is_expert_param,
                )
            else:
                # Update the existing distributed tensor with the new gradient.
                if len(orig_param.shape) > 1:
                    local_shape = (-1, *orig_param.shape[1:])
                else:
                    local_shape = (-1,)
                self.dist_main_grad[name]._local_tensor = optimizer_grad.view(local_shape)
            grad = self.dist_main_grad[name]

            if optimizer_grad.numel() == 0:
                grad = None

            # The presence of main_grad_buffer but no main_weight_buffer may imply
            # that a precision-aware optimizer is used.
            if getattr(self, "use_precision_aware_optimizer", False):
                setattr(param, "decoupled_grad", grad)
            else:
                # Attach the gradient to the optimizer parameter.
                setattr(param, "grad", grad.to(param.dtype) if grad is not None else None)

    @property
    def num_buckets(self):
        """Return the number of buckets."""
        return len(self.parameter_groups)

    @torch.no_grad()
    def copy_main_weights_to_model_weights(self):
        """Update the model weights from the main weights."""
        dense_param_quantize_kwargs = {
            "model_params": [],
            "main_params": [],
            "start_offsets": [],
            "fsdp_shard_model_params": [],
        }
        expert_param_quantize_kwargs = copy.deepcopy(dense_param_quantize_kwargs)
        data_parallel_group = None
        expert_data_parallel_group = None
        for pg in self.parameter_groups:
            mbuf = pg.main_weight_buffer
            wbuf = pg.model_weight_buffer
            if mbuf is None:
                continue

            if pg.is_expert_param:
                quantize_func_kwargs = expert_param_quantize_kwargs
                expert_data_parallel_group = mbuf.data_parallel_group
            else:
                quantize_func_kwargs = dense_param_quantize_kwargs
                data_parallel_group = mbuf.data_parallel_group

            fp8_params = quantize_func_kwargs["model_params"]
            shard_fp32_from_fp8 = quantize_func_kwargs["main_params"]
            shard_offsets_in_fp8 = quantize_func_kwargs["start_offsets"]
            shard_model_params = quantize_func_kwargs["fsdp_shard_model_params"]

            for param in pg.params:
                item_id = mbuf.param_idx[param]
                if wbuf:
                    if wbuf.is_data_distributed or mbuf.is_data_distributed:
                        model_param = wbuf.get_item(item_id, only_shard=True)
                        main_weight = mbuf.get_item(item_id, only_shard=True)
                    else:
                        model_param = wbuf.get_item(item_id)
                        main_weight = mbuf.get_item(item_id)
                else:
                    assert not mbuf.is_data_distributed
                    model_param = to_local_if_dtensor(param)
                    main_weight = mbuf.get_item(item_id)

                if is_float8tensor(param):
                    fp8_params.append(param)
                    if model_param.numel() == 0:
                        shard_fp32_from_fp8.append(None)
                        shard_offsets_in_fp8.append(None)
                        shard_model_params.append(None)
                    else:
                        shard_fp32_from_fp8.append(main_weight)
                        shard_offsets_in_fp8.append(wbuf.locate_item_in_global_item(item_id)[0])
                        shard_model_params.append(model_param)
                    continue

                if model_param.numel() > 0:
                    model_param.data.copy_(main_weight.view(model_param.shape))

        if len(dense_param_quantize_kwargs["model_params"]) > 0:
            # If we have FP8 parameters, we need to quantize them.
            dense_param_quantize_kwargs["data_parallel_group"] = data_parallel_group
            quantize_param_shard(**dense_param_quantize_kwargs)

        if len(expert_param_quantize_kwargs["model_params"]) > 0:
            # If we have FP8 expert parameters, we need to quantize them.
            expert_param_quantize_kwargs["data_parallel_group"] = expert_data_parallel_group
            quantize_param_shard(**expert_param_quantize_kwargs)

    @torch.no_grad()
    def copy_model_weights_to_main_weights(self):
        """Copy the model weights to the main weights."""
        for group in self.parameter_groups:
            mbuf = group.main_weight_buffer
            if mbuf is None:
                continue
            wbuf = group.model_weight_buffer
            if mbuf.is_data_distributed:
                copyin_data = wbuf.get_shard_from_local_buffer()
            else:
                copyin_data = wbuf.data
            assert mbuf.data.numel() == copyin_data.numel(), (
                f"Master weight buffer size {mbuf.data.numel()} does not match "
                f"model weight buffer size {copyin_data.numel()}"
            )
            mbuf.data.copy_(copyin_data.data)

    def all_gather_parameters(self, async_op: bool = True):
        """All gather the parameters.
        Args:
            async_op (bool, optional): Whether to do the all-reduce
                asynchronously. Defaults to False.
        """
        assert all(
            [not g.model_weight_buffer.is_data_distributed for g in self.parameter_groups]
        ), "all_gather_parameters() should only be called when parameters are not sharded."
        assert (
            self.ddp_config.outer_dp_sharding_strategy == "no_shard"
        ), "all_gather_parameters() should not be called when outer-DP sharding is enabled."

        all_gather_ops = []
        for g in self.parameter_groups:
            shard = g.model_weight_buffer.get_shard_from_local_buffer()
            all_gather_handler = torch.distributed.all_gather_into_tensor(
                output_tensor=g.model_weight_buffer.data,
                input_tensor=shard,
                group=g.model_weight_buffer.data_parallel_group,
                async_op=async_op,
            )
            if async_op:
                all_gather_ops.append(all_gather_handler)

        for op in all_gather_ops:
            op.wait()

    def reduce_scatter_gradients(self, async_op: bool = True):
        """Reduce scatter the gradients.
        Args:
            async_op (bool, optional): Whether to do the all-reduce
                asynchronously. Defaults to False.
        """
        assert all(
            [not g.main_grad_buffer.is_data_distributed for g in self.parameter_groups]
        ), "reduce_scatter_gradients() should only be called when gradients are not sharded."
        assert (
            self.ddp_config.outer_dp_sharding_strategy == "no_shard"
        ), "reduce_scatter_gradients() should not be called when outer-DP sharding is enabled."

        reduce_scatter_ops = []
        for g in self.parameter_groups:
            gbuf = g.main_grad_buffer
            if gbuf is not None:
                continue
            scaling_factor = gbuf.gradient_scaling_factor
            reduce_op = gradient_reduce_preprocessing(gbuf.data, scaling_factor, self.ddp_config)
            reduce_scatter_handler = torch.distributed.reduce_scatter_tensor(
                output=gbuf.get_shard_from_local_buffer(),
                input=gbuf.data,
                op=reduce_op,
                group=g.main_grad_buffer.data_parallel_group,
                async_op=async_op,
            )

            if async_op:
                reduce_scatter_ops.append(reduce_scatter_handler)

        for op in reduce_scatter_ops:
            op.wait()

    def all_reduce_gradients(self, async_op: bool = False):
        """All reduce the gradients.
        Args:
            async_op (bool, optional): Whether to do the all-reduce
                asynchronously. Defaults to False.
        """
        assert all(
            [
                not g.main_grad_buffer.is_data_distributed
                for g in self.parameter_groups
                if g.main_grad_buffer
            ]
        ), "all_reduce_gradients() should only be called when gradients are not sharded."
        assert (
            self.ddp_config.outer_dp_sharding_strategy == "no_shard"
        ), "all_reduce_gradients() should not be called when outer-DP sharding is enabled."

        all_reduce_ops = []
        for g in self.parameter_groups:
            gbuf = g.main_grad_buffer
            if gbuf is not None:
                continue
            scaling_factor = gbuf.gradient_scaling_factor
            reduce_op = gradient_reduce_preprocessing(gbuf.data, scaling_factor, self.ddp_config)
            all_reduce_handler = torch.distributed.all_reduce(
                gbuf.data, op=reduce_op, group=gbuf.data_parallel_group, async_op=async_op
            )
            if async_op:
                all_reduce_ops.append(all_reduce_handler)

        for op in all_reduce_ops:
            op.wait()


class BucketStatus(Enum):
    """
    An enumeration of possible statuses for a data-parallel communication bucket.

    Attributes:
        EMPTY (int): The bucket is empty and not in use.
        COMMUNICATING (int): The bucket is currently being used for communication.
        READY_TO_USE (int): The bucket is filled with data and ready for use.
    """

    EMPTY = 1
    COMMUNICATING = 2
    READY_TO_USE = 3


class GradReducePipeline:
    """
    Pipeline for reducing gradients.
    """

    def __init__(
        self,
        param_and_grad_buffer: ParamAndGradBuffer,
        rs_stream: Optional[torch.cuda.Stream] = None,
        check_nans: bool = False,
    ) -> None:
        self.buffer = param_and_grad_buffer
        # Track the status of ongoing gradient reduce-scatter operations before optimizer step.
        self.grad_reduce_queue = []
        self.bucket_status = {
            # All buckets are initially deallocated / empty after initialization
            # of ParamAndGradBuffer.
            i: BucketStatus.EMPTY
            for i in range(self.buffer.num_buckets)
            if self.buffer.parameter_groups[i].main_grad_buffer
        }
        # Track the number of parameters in each bucket that are ready for gradient reduce-scatter.
        self.bucket_grad_ready_params = [set() for _ in range(self.buffer.num_buckets)]
        self.rs_stream = rs_stream
        self.check_nans = check_nans

        # Init outer-DP group gradient reduction related attributes.
        dist_index = self.buffer.dist_index
        if dist_index.use_hybrid_fsdp:
            # If there are multiple FSDP groups, we need to reduce gradients across groups.
            self.outer_fsdp_group_grad_reduce = True
            self.outer_fsdp_group_grad_reduce_stream = torch.cuda.Stream()
        else:
            self.outer_fsdp_group_grad_reduce = False

    @property
    def num_buckets(self):
        """Return the number of buckets."""
        return self.buffer.num_buckets

    def reset(self):
        """Handle the processing tasks and reset the pipeline."""
        self.wait_for_previous_grad_reduce(0)
        for bucket_id, grad_ready_params in enumerate(self.bucket_grad_ready_params):
            param_list = self.buffer.parameter_groups[bucket_id].params
            n_params = len(param_list)
            param_to_name = self.buffer.param_to_name
            assert len(grad_ready_params) == 0, (
                f"Found {len(grad_ready_params)} out of {n_params} parameters that are ready for "
                f"reduce-scatter/all-reduce, but the pipeline is being reset. "
                f"grad_ready_params: {[param_to_name[p] for p in grad_ready_params]} "
                f"param_list: {[param_to_name[p] for p in param_list]}"
            )

        for bucket_id, _ in self.bucket_status.items():
            gbuf = self.get_fsdp_buffer(bucket_id)
            gbuf.free_bucket_storage()
            self.bucket_status[bucket_id] = BucketStatus.EMPTY

    def reduce_gradients(
        self,
        params: List[torch.Tensor],
        suggested_queue_capacity: Optional[int] = None,
        outer_fsdp_group_grad_reduce: bool = False,
    ):
        """Reduce the gradients for the given parameters.
        Args:
            params (List[torch.Tensor]): The parameters.
            suggested_queue_capacity (int, optional): The suggested queue capacity.
                Defaults to None.
            outer_fsdp_group_grad_reduce (bool, optional): Whether to reduce gradients
                across outer-DP groups. Defaults to False.
        """
<<<<<<< HEAD
=======
        # Sort parameters by their bucket IDs to ensure a deterministic processing order.
        # Performing reduce-scatter operations out of order can lead to hangs.
>>>>>>> 70db86ae
        params = sorted(list(params), key=lambda x: self.buffer.param_to_param_group[x])
        for param in params:
            bucket_id = self.buffer.param_to_param_group[param]
            param_group = self.buffer.parameter_groups[bucket_id]
            if not param.requires_grad:
                assert param_group.requires_grad is False, (
                    f"Param {self.buffer.param_to_name[param]} has requires_grad=False, "
                    f"but it is in a parameter group with requires_grad=True."
                )
                continue
            assert param_group.requires_grad, (
                f"Param {self.buffer.param_to_name[param]} has requires_grad=True, "
                f"but it is in a parameter group with requires_grad=False."
            )

            # Mark grad as ready for reduce-scatter/all-reduce.
            self.bucket_grad_ready_params[bucket_id].add(param)
            bucket_group = self.get_ready_bucket_group_for_reduction(bucket_id)
            if bucket_group:
                self.wait_for_previous_grad_reduce(
                    suggested_queue_capacity=suggested_queue_capacity
                )
                self._bucket_group_gradient_reduce(
                    bucket_group,
                    async_op=True,
                    outer_fsdp_group_grad_reduce=outer_fsdp_group_grad_reduce,
                )

    def wait_for_previous_grad_reduce(
        self, suggested_queue_size: int = 1, suggested_queue_capacity: Optional[int] = None
    ):
        """
        Wait for the previous reduce-scatter/all-reduce to finish.
        Args:
            suggested_queue_size (int, optional): The recommended queue size in
                buckets. Defaults to 1.
            suggested_queue_capacity (Optional[int], optional): The recommended queue capacity
                in number of parameters in all buckets in the reduction queue. Defaults to None.
        """
        if suggested_queue_capacity is not None:
            queue_space = sum(
                [
                    self.buffer.parameter_groups[bucket_id].main_grad_buffer.bucket_index.size
                    for _, _, bucket_id in self.grad_reduce_queue
                ]
            )
            while queue_space > suggested_queue_capacity:
                grad_reduce_event, free_up_grad_bucket, bucket_id = self.grad_reduce_queue.pop(0)
                grad_reduce_event.wait()
                free_up_grad_bucket()
                queue_space -= self.buffer.parameter_groups[
                    bucket_id
                ].main_grad_buffer.bucket_index.size
        else:
            suggested_queue_size = max(0, min(suggested_queue_size, self.buffer.num_buckets - 1))
            while len(self.grad_reduce_queue) > suggested_queue_size:
                grad_reduce_event, free_up_grad_bucket, _ = self.grad_reduce_queue.pop(0)
                grad_reduce_event.wait()
                free_up_grad_bucket()

        if suggested_queue_size == 0 and self.outer_fsdp_group_grad_reduce:
            torch.cuda.current_stream().wait_stream(self.outer_fsdp_group_grad_reduce_stream)

    def _enforce_double_buffer_limit(self, add_buckets):
        if not self.buffer.ddp_config.fsdp_double_buffer:
            return

        param_groups = self.buffer.parameter_groups
        double_buf_units = set()
        for bucket_id in add_buckets:
            fsdp_unit_id = param_groups[bucket_id].fsdp_unit_id
            if fsdp_unit_id in self.buffer.double_buf_units:
                double_buf_units.add(fsdp_unit_id)
        assert (
            len(double_buf_units) <= 2
        ), f"Double buffer limit exceeded. Current double_buf_units: {double_buf_units}."

        keep_n = len(self.grad_reduce_queue)
        for _, _, bucket_id in reversed(self.grad_reduce_queue):
            fsdp_unit_id = param_groups[bucket_id].fsdp_unit_id
            double_buf_units.add(fsdp_unit_id)
            if len(double_buf_units) > 2:
                keep_n -= 1
        self.wait_for_previous_grad_reduce(keep_n)

    def get_ready_bucket_group_for_reduction(self, bucket_id: int) -> Optional[List[int]]:
        """Checks if all buckets in the bucket group containing the given bucket_id
        are ready for gradient reduction.
        If so, returns the list of ready bucket IDs for reduction; otherwise, returns None.

        Args:
            bucket_id (int): The bucket to mark as ready for reduce-scatter or all-reduce.

        Returns:
            Optional[List[int]]: The bucket group ready for gradient reduction,
            or None if not all buckets are ready.
        """
        # Prepare bucket group for gradient reduce. Note that the
        # some bucket parameters do not require grad, so we need to
        # remove them from the bucket group.
        bucket_group = self.buffer.bucket_to_bucket_group[bucket_id]
        bucket_group = [i for i in bucket_group if self.buffer.parameter_groups[i].main_grad_buffer]
        # If any bucket in the bucket group is not ready, skip the gradient reduce
        # waiting for the bucket group to be all ready before executing.
        for bucket_id in bucket_group:
            param_group = self.buffer.parameter_groups[bucket_id]
            if len(self.bucket_grad_ready_params[bucket_id]) != len(param_group.params):
                return None

        return bucket_group

    def get_fsdp_buffer(self, bucket_id: int) -> DataParallelBuffer:
        """Get the FSDP buffer for the given bucket ID."""
        param_group = self.buffer.parameter_groups[bucket_id]
        if self.buffer.ddp_config.outer_dp_sharding_strategy != "no_shard":
            return param_group.hsdp_gbuf
        return param_group.main_grad_buffer

    def _bucket_group_gradient_reduce(
        self,
        bucket_group: List[int],
        async_op: bool = False,
        outer_fsdp_group_grad_reduce: bool = False,
    ) -> bool:
        """Mark the bucket ready for reduce-scatter/all-reduce, if all bucket in
        the bucket group are ready, then do the reduce-scatter/all-reduce.
        Args:
            bucket_id (int): The bucket to be marked.
            bucket_group (List[int]): The bucket group to be reduced.
            async_op (bool, optional): Whether to do the reduce-scatter/all-reduce
                asynchronously. Defaults to False.
        Returns:
            bool: True if the bucket is go for reduce-scatter/all-reduce.
        """
        # When using FSDP double buffer, waiting for the necessary bucket to be
        # released ensures that our double buffer will not explode due to too
        # many empty bucket requests.
        ddp_config = self.buffer.ddp_config
        if ddp_config.fsdp_double_buffer:
            self._enforce_double_buffer_limit(bucket_group)

        current_stream = torch.cuda.current_stream()
        reduce_scatter_stream = (
            self.rs_stream if self.rs_stream is not None else torch.cuda.current_stream()
        )
        reduce_scatter_stream.wait_stream(current_stream)

        dp_group = self.get_fsdp_buffer(bucket_group[0]).data_parallel_group
        with torch.cuda.stream(reduce_scatter_stream):
            with _coalescing_manager(dp_group):
                grad_buffer = []
                reduced_grad = []
                for bucket_id in bucket_group:
                    # Fetch pre-allocated main gradient bucket.
                    gbuf = self.get_fsdp_buffer(bucket_id)
                    bucket = gbuf.fetch_bucket()
                    # Scale gradients.
                    scaling_factor = gbuf.gradient_scaling_factor
                    reduce_op = gradient_reduce_preprocessing(
                        gbuf.data, scaling_factor, gbuf.ddp_config
                    )
                    if not gbuf.is_data_distributed:
                        # All-reduce the gradients on every rank. No scattering
                        # or sharding necessary.
                        torch.distributed.all_reduce(
                            bucket.data, op=reduce_op, group=gbuf.data_parallel_group
                        )
                    else:
                        # Get the shard of the gradient from the pre-allocated bucket.
                        # The reduced gradient will be scattered into this shard of the
                        # bucket managed by the sharded buffer on this rank.
                        grad_shard = gbuf.get_shard_from_bucket(bucket)
                        # pylint: disable=C0301
                        # The `grad_shard`` is part of `bucket.data`` and the following
                        # new empty is important for memory safety, when using
                        # TORCH_NCCL_AVOID_RECORD_STREAMS=1.
                        # For reference: https://dev-discuss.pytorch.org/t/fsdp-cudacachingallocator-an-outsider-newb-perspective/1486
                        if not self.buffer.ddp_config.fsdp_double_buffer:
                            grad_shard = torch.empty_like(grad_shard)
                        # Reduce-scatter gradients on the FSDP group.
                        torch.distributed.reduce_scatter_tensor(
                            output=grad_shard,
                            input=bucket.data,
                            op=reduce_op,
                            group=gbuf.data_parallel_group,
                        )
                        reduced_grad.append(grad_shard)
                        grad_buffer.append(gbuf.get_shard_from_local_buffer())
                    self.bucket_status[bucket_id] = BucketStatus.COMMUNICATING
            for local_grad, reduced_grad in zip(grad_buffer, reduced_grad):
                # Accumulate the reduced gradient shard into the local gradient buffer,
                # when ZeRO-2 (gradient sharding) is enabled. Otherwise, bucket.data
                # is equivalent to the buffer data and will have been all-reduced.
                local_grad += reduced_grad
            # Record a checkpoint for the event to synchronize against the reduce-scatter stream.
            reduce_scatter_view_out_event = reduce_scatter_stream.record_event()

        # Outer-DP group gradient reduction.
        if outer_fsdp_group_grad_reduce:
            self.outer_fsdp_group_grad_reduce_stream.wait_stream(reduce_scatter_stream)
            outer_fsdp_group = self.buffer.dist_index.get_outer_fsdp_group()
            with torch.cuda.stream(self.outer_fsdp_group_grad_reduce_stream):
                with _coalescing_manager(outer_fsdp_group):
                    reduced_grad = []
                    for bucket_id in bucket_group:
                        if ddp_config.average_in_collective:
                            reduce_op = torch.distributed.ReduceOp.AVG
                        else:
                            reduce_op = torch.distributed.ReduceOp.SUM

                        # All-reduce/reduce-scatter the gradients on every rank
                        # in the outer-DP group.
                        gbuf = self.get_fsdp_buffer(bucket_id)
                        if ddp_config.outer_dp_sharding_strategy != "no_shard":
                            # Outer-DP sharding is only supported for fully-sharded inner-DP.
                            assert ddp_config.data_parallel_sharding_strategy != "no_shard"
                            # Retrieve the (DP-Outer, DP-Shard) gradient shard from the
                            # main gradient buffer which shards across the entire DP group,
                            # i.e. across all DP-Shard and DP-Outer ranks.
                            grad_full_shard = self.buffer.parameter_groups[
                                bucket_id
                            ].main_grad_buffer.get_shard_from_local_buffer()
                            # NOTE: This is a fix for convergence, needed to make
                            # sure NCCL reduce-scatter inplace didn't seem
                            # to work correctly
                            grad_full_shard = torch.empty_like(grad_full_shard)
                            reduced_grad.append(grad_full_shard)
                            # Reduce-scatter the FSDP gradient buffer shard further
                            # into the (DP-Outer, DP-Shard) gradient shard.
                            torch.distributed.reduce_scatter_tensor(
                                output=grad_full_shard,
                                input=gbuf.data,
                                op=reduce_op,
                                group=outer_fsdp_group,
                            )
                        else:
                            # No outer-DP sharding, so just all-reduce the FSDP gradient
                            # buffer shard into itself.
                            torch.distributed.all_reduce(
                                gbuf.data, group=outer_fsdp_group, op=reduce_op
                            )
                for bucket_id, grad_full_shard in zip(bucket_group, reduced_grad):
                    # Update the (DP-Outer, DP-Shard) gradient shard in the main gradient buffer.
                    self.buffer.parameter_groups[
                        bucket_id
                    ].main_grad_buffer.get_shard_from_local_buffer().copy_(grad_full_shard)
            reduce_scatter_view_out_event = self.outer_fsdp_group_grad_reduce_stream.record_event()

        free_up_grad_bucket_func = {}
        for bucket_id in bucket_group:

            def get_closure(bucket_id):
                def free_up_grad_bucket():
                    # Empty the set of parameters that are ready for gradient reduction.
                    self.bucket_grad_ready_params[bucket_id] = set()
                    gbuf = self.get_fsdp_buffer(bucket_id)
                    if gbuf.is_data_distributed:
                        # Free the memory backing the temporarily-allocated bucket
                        # associated with this buffer.
                        gbuf.free_bucket_storage()
                    # Mark the bucket as deallocated / empty.
                    self.bucket_status[bucket_id] = BucketStatus.EMPTY

                return free_up_grad_bucket

            free_up_grad_bucket_func[bucket_id] = get_closure(bucket_id)

        if async_op:
            for bucket_id, free_up_grad_bucket in free_up_grad_bucket_func.items():
                self.grad_reduce_queue.append(
                    (reduce_scatter_view_out_event, free_up_grad_bucket, bucket_id)
                )
            return True

        reduce_scatter_view_out_event.wait()
        for free_up_grad_bucket in free_up_grad_bucket_func.values():
            free_up_grad_bucket()
        return True


class PrefetchOrder(Enum):
    """
    An enumeration of possible prefetch orders for data-parallel operations.

    Attributes:
        FORWARD_PASS_ORDER (int): Prefetch in the order of forward pass computation.
        BACKWARD_PASS_ORDER (int): Prefetch in the order of backward pass computation.
    """

    FORWARD_PASS_ORDER = 0
    BACKWARD_PASS_ORDER = 1


class AllGatherPipeline:
    """
    Pipeline for all-gathering parameters.
    """

    def __init__(
        self,
        param_and_grad_buffer: ParamAndGradBuffer,
        ag_stream: Optional[torch.cuda.Stream] = None,
    ) -> None:
        self.buffer = param_and_grad_buffer
        self.ag_stream = ag_stream
        # Track the status of all-gather operations for each bucket.
        self.param_gather_event_map = {}
        # All buckets are initially deallocated / empty after initialization of ParamAndGradBuffer.
        self.bucket_status = {i: BucketStatus.EMPTY for i in range(self.buffer.num_buckets)}
        # Track whether each bucket can be deallocated.
        self.bucket_can_be_released = {i: False for i in range(self.buffer.num_buckets)}

        # Map each bucket to the bucket group it belongs to by enumerated ID.
        # Made to collect a subset of buckets in the same bucket group.
        self.bucket_to_bucket_group = {}
        group_id = 0
        for bucket_group in self.buffer.bucket_to_bucket_group.values():
            new_group = False
            for bucket_id in bucket_group:
                if bucket_id not in self.bucket_to_bucket_group:
                    new_group = True
                    break
            if new_group:
                group_id += 1
                for bucket_id in bucket_group:
                    self.bucket_to_bucket_group[bucket_id] = group_id

        if (
            self.buffer.dist_index.use_hybrid_fsdp
            and self.buffer.ddp_config.outer_dp_sharding_strategy != "no_shard"
        ):
            # If there are multiple FSDP groups and full sharding, we need to
            # all-gather parameters across groups.
            self.outer_fsdp_group_param_gather_stream = torch.cuda.Stream()

    @property
    def num_buckets(self):
        """Return the number of buckets."""
        return self.buffer.num_buckets

    def reset(self):
        """Reset the pipeline state."""
        if len(self.param_gather_event_map) > 0:
            warnings.warn(
                (
                    f"There are still pending all-gather tasks, process them. "
                    f"Bucket status: {self.bucket_status}."
                ),
                UserWarning,
            )
            while len(self.param_gather_event_map) > 0:
                bucket_id = next(iter(self.param_gather_event_map))
                self.wait_bucket_ready(bucket_id)
        for bucket_id in range(self.num_buckets):
            self.bucket_can_be_released[bucket_id] = True
        self.recycle_unused_buckets()

        assert all([status is BucketStatus.EMPTY for status in self.bucket_status.values()]), (
            f"There are still working buckets, it is not safe to reset. "
            f"bucket_status: {self.bucket_status}."
        )
        assert all(
            [not can_be_released for can_be_released in self.bucket_can_be_released.values()]
        ), (
            f"The bucket can be released table is in an abnormal state, not safe to reset. "
            f"bucket_can_be_released: {self.bucket_can_be_released}."
        )

    def all_gather_params(
        self,
        params: List[torch.Tensor],
        prefetch: bool = False,
        prefetch_order: PrefetchOrder = PrefetchOrder.FORWARD_PASS_ORDER,
        suggested_AG_prefetch_size: Optional[int] = None,
        async_param_gather: bool = True,
        outer_fsdp_group_param_gather: bool = False,
    ):
        """All-gather the params. If prefetch is enabled, prefetch next buckets
        in the order of `prefetch_order`.

        Args:
            params (List[torch.Tensor]): The list of params to be all-gathered.
            prefetch (bool, optional): Whether to prefetch the next bucket. Defaults to False.
            prefetch_order (PrefetchOrder, optional): The order of prefetching.
                Defaults to PrefetchOrder.FORWARD_PASS_ORDER.
            suggested_AG_prefetch_size (Optional[int], optional):
                The suggested prefetch size for all-gathering. Defaults to None.
            outer_fsdp_group_param_gather (bool, optional):
                Whether to all-gather parameters across outer-DP groups. Defaults to False.
        """
        if len(params) == 0:
            return

        ag_buckets = [self.buffer.param_to_param_group[item] for item in params]
        ag_buckets = list(sorted(set(ag_buckets)))  # Sort in order of unique bucket ID.
        parameter_groups = self.buffer.parameter_groups
        if self.buffer.ddp_config.fsdp_double_buffer:
            double_buf_units = set()
            for bucket_id in ag_buckets:
                fsdp_unit_id = parameter_groups[bucket_id].fsdp_unit_id
                if fsdp_unit_id in self.buffer.double_buf_units:
                    double_buf_units.add(fsdp_unit_id)
            if len(double_buf_units) > 2:
                raise ValueError(
                    f"{double_buf_units} FSDP units were requested, "
                    "but double buffers can support no more than 2 FSDP units."
                )

        # Do not release the buckets that are being all-gathered.
        for bucket_id in ag_buckets:
            self.bucket_can_be_released[bucket_id] = False

        # If prefetch is enabled, we will add prefetch buckets to ag_buckets.
        if prefetch:

            def next_bucket_id(ag_buckets):
                """
                Search for the next bucket ID that is not in the list of all-gather buckets.
                """
                if prefetch_order == PrefetchOrder.FORWARD_PASS_ORDER:
                    # Search from the initial bucket.
                    bucket_id = ag_buckets[0] + 1
                    for i in ag_buckets[1:]:
                        if i != bucket_id:
                            break
                        bucket_id += 1
                else:
                    # Search from the last bucket.
                    bucket_id = ag_buckets[-1] - 1
                    for i in reversed(ag_buckets[:-1]):
                        if i != bucket_id:
                            break
                        bucket_id -= 1
                if bucket_id < 0 or bucket_id >= self.buffer.num_buckets:
                    # Out of bounds, return None.
                    return None
                return bucket_id

            def need_skip_prefetch(bucket_id):
                # If use double buffer, we need to check if the next bucket
                # is exceeding the coverage of the double buffer.
                if self.buffer.ddp_config.fsdp_double_buffer:
                    fsdp_unit_id = parameter_groups[bucket_id].fsdp_unit_id
                    double_buf_units.add(fsdp_unit_id)
                    if len(double_buf_units) > 2:
                        # Prefetching the next bucket will exceed the coverage of
                        # the double buffer, so we need to stop prefetching.
                        return True
                return False

            if suggested_AG_prefetch_size is None:
                # Default 500M
                suggested_AG_prefetch_size = 500_000_000

            base_all_gather_size = sum(
                [parameter_groups[i].model_weight_buffer.bucket_index.size for i in ag_buckets]
            )
            bucket_id = next_bucket_id(ag_buckets)
            while bucket_id is not None:
                prefetch_all_gather_size = (
                    sum(
                        [
                            parameter_groups[i].model_weight_buffer.bucket_index.size
                            for i in ag_buckets
                        ]
                    )
                    - base_all_gather_size
                )
                if prefetch_all_gather_size >= suggested_AG_prefetch_size:
                    # Reached the prefetch limit.
                    break

                if need_skip_prefetch(bucket_id):
                    break

                # Extend the list of all-gather buckets with another group of buckets.
                ag_buckets.extend(self.buffer.bucket_to_bucket_group[bucket_id])
                # Re-sort and find the next bucket not in the list.
                ag_buckets = list(sorted(set(ag_buckets)))
                bucket_id = next_bucket_id(ag_buckets)

        # Only all-gather on buckets that have not been allocated yet.
        ag_buckets = [i for i in ag_buckets if self.bucket_status[i] == BucketStatus.EMPTY]
        if len(ag_buckets) == 0:
            return

        # Divide buckets into aggregate groups. We need to reconstruct the bucket groups
        # because the all-gather parameter groups may be a subset of the buckets.
        bucket_group_to_buckets = {}
        for bucket_id in ag_buckets:
            group_id = self.bucket_to_bucket_group[bucket_id]
            if group_id not in bucket_group_to_buckets:
                bucket_group_to_buckets[group_id] = []
            bucket_group_to_buckets[group_id].append(bucket_id)

        # Coalesce all-gather operations for all buckets in the same data-parallel-group
        for _, buckets in bucket_group_to_buckets.items():
            all_gather_stream = (
                self.ag_stream if self.ag_stream is not None else torch.cuda.current_stream()
            )
            if outer_fsdp_group_param_gather:
                self.outer_fsdp_group_param_gather_stream.wait_stream(torch.cuda.current_stream())
                with torch.cuda.stream(self.outer_fsdp_group_param_gather_stream):
                    outer_fsdp_group = self.buffer.dist_index.get_outer_fsdp_group()
                    with _coalescing_manager(outer_fsdp_group, async_ops=False):
                        for bucket_id in buckets:
                            # All-gather the (DP-Outer, DP-Shard) weight shards from the DP-backed
                            # main weight buffer into the (DP-Shard)-backed hybrid weight buffer.
                            wbuf = self.buffer.parameter_groups[bucket_id].model_weight_buffer
                            hsdp_wbuf = self.buffer.parameter_groups[bucket_id].hsdp_wbuf
                            torch.distributed.all_gather_into_tensor(
                                output_tensor=hsdp_wbuf.data,
                                input_tensor=wbuf.data,
                                group=outer_fsdp_group,
                            )
                # Wait for the outer-DP group all-gather to finish.
                all_gather_stream.wait_stream(self.outer_fsdp_group_param_gather_stream)

            # Coalesce the asynchronous NCCL operations in this context.
            all_gather_stream.wait_stream(torch.cuda.current_stream())
            dp_group = self.get_fsdp_buffer(buckets[0]).data_parallel_group
            with torch.cuda.stream(all_gather_stream):
                with _coalescing_manager(
                    dp_group, async_ops=async_param_gather
                ) as coalescing_event:
                    for bucket_id in buckets:
                        # All-gather the module weights from each FSDP buffer shard
                        # into an allocated bucket containing unsharded weights.
                        self.async_bucket_gather(bucket_id)

            # Replace the parameter all-gather event with coalescing event.
            for bucket_id in buckets:
                _, mark_bucket_ready_to_use = self.param_gather_event_map[bucket_id]
                self.param_gather_event_map[bucket_id] = (
                    coalescing_event,
                    mark_bucket_ready_to_use,
                )

        # Wait for all-gather to finish
        if not async_param_gather:
            for bucket_id in buckets:
                self.wait_bucket_ready(bucket_id)

    def wait_bucket_ready(self, bucket_id, empty_ok=False):
        """Wait for the bucket to be ready."""
        if self.bucket_status[bucket_id] == BucketStatus.READY_TO_USE:
            # Already ready to use.
            return
        if self.bucket_status[bucket_id] == BucketStatus.EMPTY:
            if empty_ok:
                return
            # Bucket shouldn't be empty, this implies that the bucket
            # was not allocated or NCCL operations are not complete.
            raise ValueError(f"Bucket {bucket_id} is empty.")

        # Wait for asynchronous / overlapped NCCL operations to complete.
        param_gather_event, mark_bucket_ready_to_use = self.param_gather_event_map.pop(bucket_id)
        param_gather_event.wait()
        mark_bucket_ready_to_use()

    @torch.no_grad()
    def release_bucket(self, bucket_id: int):
        """Release the bucket."""
        if self.bucket_status[bucket_id] == BucketStatus.EMPTY:
            return

        self.wait_bucket_ready(bucket_id, empty_ok=True)
        if self.bucket_status[bucket_id] == BucketStatus.COMMUNICATING:
            raise ValueError(f"Bucket {bucket_id} is communicating.")

        wbuf = self.buffer.parameter_groups[bucket_id].model_weight_buffer
        wbuf.free_bucket_storage()
        self.bucket_status[bucket_id] = BucketStatus.EMPTY

    def recycle_unused_buckets(self):
        """Recycle the unused buckets."""
        for bucket_id, can_be_released in self.bucket_can_be_released.items():
            if can_be_released:
                self.release_bucket(bucket_id)
                self.bucket_can_be_released[bucket_id] = False

    def get_fsdp_buffer(self, bucket_id: int) -> DataParallelBuffer:
        """Get the FSDP buffer with the given bucket ID."""
        param_group = self.buffer.parameter_groups[bucket_id]
        if self.buffer.ddp_config.outer_dp_sharding_strategy != "no_shard":
            return param_group.hsdp_wbuf
        return param_group.model_weight_buffer

    @torch.no_grad()
    def async_bucket_gather(self, bucket_id: int) -> None:
        """All-gather the bucket and set the items."""
        self.bucket_can_be_released[bucket_id] = False
        if self.bucket_status[bucket_id] != BucketStatus.EMPTY:
            return

        self.bucket_status[bucket_id] = BucketStatus.COMMUNICATING

        wbuf = self.get_fsdp_buffer(bucket_id)

        # Lazy release the unused buckets.
        self.recycle_unused_buckets()
        # Allocate an empty bucket to store the module weights.
        bucket = wbuf.fetch_bucket(set_param_data=True)
        # All-gather the module weights in each buffer shard into the allocated bucket.
        # Now each rank will have a copy of this FSDP unit module's weights.
        param_gather_event = torch.distributed.all_gather_into_tensor(
            output_tensor=bucket.data,
            input_tensor=wbuf.get_shard_from_local_buffer(),
            group=wbuf.data_parallel_group,
            async_op=True,
        )

        def get_closure(bucket_id):
            @torch.no_grad()
            def mark_bucket_ready_to_use():
                # Mark the bucket as ready to use - all NCCL operations are complete.
                self.bucket_status[bucket_id] = BucketStatus.READY_TO_USE

            return mark_bucket_ready_to_use

        mark_bucket_ready_to_use = get_closure(bucket_id)

        # Track the async all-gather operation for the bucket.
        self.param_gather_event_map[bucket_id] = (param_gather_event, mark_bucket_ready_to_use)


@torch.no_grad()
def gradient_reduce_preprocessing(grad_data, scaling_factor, ddp_config):
    """
    Gradient reduce preprocessing for gradient averaging and gradient scaling.
    """

    if scaling_factor is None:
        reduce_op = torch.distributed.ReduceOp.SUM
    elif ddp_config.average_in_collective:
        reduce_op = torch.distributed.ReduceOp.AVG
    elif ddp_config.gradient_reduce_div_fusion and grad_data.dtype != torch.bfloat16:
        reduce_op = torch.distributed._make_nccl_premul_sum(scaling_factor)
    else:
        grad_data.mul_(scaling_factor)
        reduce_op = torch.distributed.ReduceOp.SUM

    return reduce_op


def check_gpu_memory(threshold=0.9):
    """
    Check if the GPU memory is over the threshold.
    Args:
        threshold (float, optional): The threshold to check if the GPU memory is over.
            Defaults to 0.9.
    Returns:
        bool: True if the GPU memory is over the threshold.
    """
    if not torch.cuda.is_available():
        return False
    device = torch.cuda.current_device()
    allocated = torch.cuda.memory_allocated(device)
    reserved = torch.cuda.memory_reserved(device)
    total = torch.cuda.get_device_properties(device).total_memory

    allocated_ratio = allocated / total
    reserved_ratio = reserved / total

    near_full = allocated_ratio >= threshold or reserved_ratio >= threshold

    if near_full and torch.distributed.get_rank() == 0:
        logger.info(f"GPU Memory: Allocated: {allocated_ratio:.2%}, Reserved: {reserved_ratio:.2%}")
    return near_full


class ResetParametersContext:
    """
    Context manager for resetting parameters for meta device initialization module.
    """

    def __init__(self, init_param_with_fp8=False, with_cuda_rng_tracker=False):
        self.init_param_with_fp8 = init_param_with_fp8
        self.with_cuda_rng_tracker = with_cuda_rng_tracker

    def __enter__(self):
        self.stack = ExitStack()
        if self.init_param_with_fp8:
            assert HAVE_TE
            args = {"enabled": True}
            if "preserve_high_precision_init_val" in inspect.signature(fp8_model_init).parameters:
                args["preserve_high_precision_init_val"] = True
            self.stack.enter_context(fp8_model_init(**args))

        if self.with_cuda_rng_tracker:
            # Megatron / TE RNG tracker needs to be initialized and seeded by the user or FW
            # as needed for model parallelisms that require consistent RNG across ranks.
            cuda_rng_tracker = get_cuda_rng_tracker()
            if _MODEL_PARALLEL_RNG_TRACKER_NAME in cuda_rng_tracker.states_:
                # Only fork the RNG tracker if the _MODEL_PARALLEL_RNG_TRACKER_NAME seed is added.
                self.stack.enter_context(get_cuda_rng_tracker().fork())

        return self

    def __exit__(self, *exc_details):
        self.stack.__exit__(*exc_details)


def override_sharded_param_methods_with_safety_checks(params, all_gather_pipeline):
    """
    Override the methods of the parameters to prevent undefined behavior.
    Args:
        params (List[torch.Tensor]): The parameters to add hint on shard to functions.
        all_gather_pipeline (AllGatherPipeline): The all-gather pipeline.
    """
    for p in params:
        to_function = p.to
        cpu_function = p.cpu

        def override_sharded_param_to_function_closure(p, to_function):
            def override_sharded_param_to_function(*args, **kwargs):
                if p._typed_storage()._size() == 0:
                    warnings.warn(
                        "The parameter may be sharded by Megatron-FSDP, "
                        "no actual 'to' operation is performed."
                    )
                    return torch.empty([])
                return to_function(*args, **kwargs)

            return override_sharded_param_to_function

        setattr(p, "to", override_sharded_param_to_function_closure(p, to_function))

        def override_sharded_param_cpu_function_closure(p, cpu_function):
            def override_sharded_param_cpu_function(*args, **kwargs):
                if p._typed_storage()._size() == 0:
                    warnings.warn(
                        "The parameter may be sharded by Megatron-FSDP, "
                        "no actual 'cpu' operation is performed."
                    )
                    return torch.empty([], device="cpu")
                return cpu_function(*args, **kwargs)

            return override_sharded_param_cpu_function

        setattr(p, "cpu", override_sharded_param_cpu_function_closure(p, cpu_function))


def _dtype_size(dtype: torch.dtype) -> int:
    """
    Get the size of the dtype.
    Args:
        dtype (torch.dtype): The dtype to get the size of.
    Returns:
        int: The size of the dtype.
    """
    if dtype == torch.float16 or dtype == torch.bfloat16:
        return 2
    elif dtype == torch.float32 or dtype == torch.int32:
        return 4
    elif dtype == torch.int64:
        return 8
    elif dtype == torch.uint8:
        return 1
    elif dtype == "float8":
        return 1
    else:
        raise ValueError(f"Unsupported dtype: {dtype}")


def to_local_if_dtensor(tensor):
    """
    Convert a DTensor to a local tensor.
    Args:
        tensor (torch.Tensor): The tensor to convert.
    Returns:
        torch.Tensor: The local tensor.
    """
    if isinstance(tensor, DTensor):
        return tensor._local_tensor
    return tensor


def _get_fsdp_tensor_spec(
    param, dist_index: FSDPDistributedIndex, is_sharded_param, is_expert_param
):
    """
    Get the DeviceMesh for the parameter and modify the placement for Megatron-FSDP.
    """
    # Check if the parameter is a DTensor and has more than one shard (TP enabled).
    if isinstance(param, DTensor) and cast(DTensor, param)._spec.num_shards > 1:
        # Retrieve original DTensorSpec (for TP).
        dtensor_spec = cast(DTensor, param)._spec
        dtensor_mesh = getattr(dtensor_spec, "mesh", None)

        # Validate that the DTensor root mesh is identical to the Megatron-FSDP device mesh.
        megatron_fsdp_global_mesh = dist_index.get_root_mesh(is_expert_parallel=is_expert_param)
        dtensor_global_mesh = _mesh_resources.get_root_mesh(dtensor_mesh)
        # FIXME(boxiangw): add or megatron_fsdp_global_mesh != dtensor_global_mesh:
        # _mesh_resources.get_root_mesh(dtensor_mesh) is not getting the correct root mesh
        if dtensor_global_mesh is None:
            raise ValueError(
                f"When utilizing DTensor-based modules with Megatron-FSDP, the DTensor root "
                f"device mesh must be identical to the Megatron-FSDP root device mesh.\n"
                f"DTensor Root Mesh: {dtensor_global_mesh} / Megatron-FSDP "
                f"Root Mesh: {megatron_fsdp_global_mesh}"
            )

        # Get the placements for the parameter.
        assert len(dtensor_spec.placements) == 1, (
            "When using DTensor with Megatron-FSDP, the DTensorSpec should have only one placement."
            f"Current placements: {dtensor_spec.placements}"
        )
        dtensor_placement = dtensor_spec.placements[0]

        if dist_index.use_hybrid_fsdp:
            mesh_dim_names = (dist_index.dp_outer_dim, dist_index.dp_shard_dim, dist_index.tp_dim)
        else:
            mesh_dim_names = (dist_index.dp_shard_dim, dist_index.tp_dim)

        # Introducing shard placement order to solve the situation where more than two shard
        # appears in the same tensor dimension.
        # https://dev-discuss.pytorch.org/t/dtensor-status-design-and-looking-forward/2749
        shard_order = None
        if not is_sharded_param:
            if dist_index.use_hybrid_fsdp:
                placements = [Replicate(), Replicate(), dtensor_placement]
            else:
                placements = [Replicate(), dtensor_placement]
        elif dist_index.use_hybrid_fsdp:
            if dist_index.hsdp_outer_dp_shard:
                # If the parameter is sharded in hybrid FSDP, we need to add the HS-DP dimension.
                placements = [Shard(0), Shard(0), dtensor_placement]
                shard_order = [2, 1, 0]
            else:
                placements = [Replicate(), Shard(0), dtensor_placement]
                shard_order = [2, 1, 0]
        else:
            placements = [Shard(0), dtensor_placement]
            shard_order = [1, 0]

        device_mesh = dist_index.get_submesh(mesh_dim_names, is_expert_parallel=is_expert_param)
        if shard_order is not None:
            setattr(device_mesh, "_shard_order", shard_order)

        return device_mesh, placements

    shard_order = None

    if dist_index.use_hybrid_fsdp:
        mesh_dim_names = (dist_index.dp_outer_dim, dist_index.dp_shard_dim)
    else:
        mesh_dim_names = (dist_index.dp_shard_dim,)

    if not is_sharded_param:
        placements = [Replicate()]
    elif dist_index.use_hybrid_fsdp:
        # If the parameter is sharded in hybrid FSDP, we need to add the HS-DP dimension.
        if dist_index.hsdp_outer_dp_shard:
            placements = [Shard(0), Shard(0)]
            shard_order = [1, 0]
        else:
            placements = [Replicate(), Shard(0)]
    else:
        placements = [Shard(0)]

    device_mesh = dist_index.get_submesh(mesh_dim_names, is_expert_parallel=is_expert_param)
    if shard_order is not None:
        setattr(device_mesh, "_shard_order", shard_order)

    return device_mesh, placements


def make_fsdp_dtensor(
    local_tensor: torch.Tensor,
    param: torch.nn.Parameter,
    dist_index: FSDPDistributedIndex,
    is_sharded_param: bool = True,
    is_expert_param: bool = False,
    run_check: bool = False,
    update_uneven_dtensor_chunk_meta: bool = False,
    force_sync_tp_duplicated_param: bool = False,
):
    """
    Creates a distributed tensor (DTensor) from a local tensor with support for
    Megatron-FSDP and Tensor Parallel scenarios.

    This function is typically used in a FSDP setup where tensor data needs to be converted
    into sharded DTensors across a device mesh. It also supports model configurations
    involving tensor model parallelism such as Megatron-Core.

    Args:
        local_tensor (torch.Tensor): The local tensor data to be converted to a DTensor.
        param (nn.Parameter): Template parameter used to infer shape, stride,
            and partition attributes.
        dist_index (FSDPDistributedIndex): Metadata object providing the distributed device mesh.
        is_sharded_param (bool, optional): Whether the parameter is sharded across
            devices. Defaults to True.
        is_expert_param (bool, optional): Indicates if the tensor corresponds to
            Megatron-Core expert (Mixture-of-Experts) parameters. Defaults to False.
        run_check (bool, optional): Enables additional internal validation for
            DTensor. Defaults to False.
        update_uneven_dtensor_chunk_meta (bool, optional): Whether to update metadata
            for uneven chunk distributions. Defaults to False.

    Returns:
        DTensor: A DTensor object sharded appropriately across devices.

    Example:
        >>> import torch
        >>> from torch.distributed.device_mesh import init_device_mesh
        >>> from torch.distributed._tensor import DeviceMesh
        >>> from my_fsdp_utils import FSDPDistributedIndex  # assumed utility
        >>>
        >>> # Initialize device mesh (4 GPUs)
        >>> device_mesh = DeviceMesh("cuda", (2, 2), dim_names=("tp", "dp"))
        >>> dist_index = FSDPDistributedIndex(
        ...     device_mesh=device_mesh,
        ...     dp_mesh_dim_name="dp",
        ...     tp_mesh_dim_name="tp"
        ... )
        >>>
        >>> # Dummy local tensor and parameter
        >>> local_tensor = torch.randn(8, 16, device="cuda")
        >>> param = torch.nn.Parameter(torch.empty(32, 32))
        >>>
        >>> # Attach partition metadata for tensor model parallelism
        >>> param.tensor_model_parallel = True
        >>> param.partition_dim = 0
        >>> param.partition_stride = 1
        >>>
        >>> # Convert to DTensor
        >>> dtensor = make_fsdp_dtensor(
        ...     local_tensor=local_tensor,
        ...     param=param,
        ...     dist_index=dist_index,
        ...     is_sharded_param=True,
        ...     run_check=True
        ... )
        >>> print(dtensor)
        DTensor(sharded(...))

    Note:
        - For tensor model parallel use cases, the `param` object must either:
            * Be a tensor-parallel (TP) DTensor, or
            * Include all of these attributes: `tensor_model_parallel`, `partition_dim`,
                and `partition_stride`.
    """
    # TODO: Add validation checks for the legality of DTensor.
    if not is_sharded_param and param.numel() != local_tensor.numel():
        raise ValueError(
            f"[Megatron-FSDP] Mismatch between param shape {param.shape} and local tensor "
            f"shape {local_tensor.shape}. "
            "If the parameter is not sharded, they must match exactly."
        )

    # Save original parameter for later use
    orig_param = param

    # Handle tensor model parallel specific logic
    if is_mcore_tensor_model_parallel(param):
        # Ensure parameter is not already a DTensor
        assert not isinstance(param, DTensor), (
            "[Megatron-FSDP] Parameter is already a DTensor, yet tensor_model_parallel " "is True."
        )

        tp_mesh = dist_index.get_submesh(dist_index.tp_dim, is_expert_parallel=is_expert_param)
        global_shape = list(param.shape)
        if tp_mesh.mesh.numel() > 1:
            if is_mcore_tensor_parallel_duplicated(param):
                placements = [Replicate()]
                if force_sync_tp_duplicated_param:
                    if local_tensor.numel() > 0:
                        torch.distributed.broadcast(
                            local_tensor, group=tp_mesh.get_group(), group_src=0
                        )
                elif run_check:
                    # TODO: Implement consistency check for duplicated TP parameters
                    pass
            else:
                tp_dim = get_mcore_tensor_parallel_partition_dim(param)
                assert tp_dim is not None, (
                    "[Megatron-FSDP] Parameter is not tensor model parallel, "
                    "yet tensor_model_parallel is True."
                )
                placements = [Shard(tp_dim)]
                global_shape[tp_dim] *= tp_mesh.mesh.numel()

            # Construct TP-sharded DTensor using Megatron-style placement
            param = DTensor.from_local(
                local_tensor=local_tensor,
                device_mesh=tp_mesh,
                placements=placements,
                run_check=run_check,
                shape=global_shape,
                stride=torch.empty(global_shape).stride(),
            )

    # Get FSDP-configured mesh and placements from provided param
    device_mesh, placements = _get_fsdp_tensor_spec(
        param, dist_index, is_sharded_param=is_sharded_param, is_expert_param=is_expert_param
    )

    # Reshape local tensor for sharded layouts beyond 1D
    if len(orig_param.shape) > 1:
        local_shape = (-1, *orig_param.shape[1:])
    else:
        local_shape = (-1,)

    # Create the FSDP-compliant DTensor
    fsdp_tensor = DTensor.from_local(
        local_tensor=local_tensor.view(local_shape),
        device_mesh=device_mesh,
        placements=placements,
        run_check=False,
        shape=param.shape,
        stride=param.stride(),
    )

    if run_check:
        validate_uneven_dtensor(fsdp_tensor)

    # Update metadata if uneven sharding is expected
    if update_uneven_dtensor_chunk_meta:
        update_uneven_dtensor_chunk_metadata(fsdp_tensor)

    return fsdp_tensor<|MERGE_RESOLUTION|>--- conflicted
+++ resolved
@@ -2782,11 +2782,8 @@
             outer_fsdp_group_grad_reduce (bool, optional): Whether to reduce gradients
                 across outer-DP groups. Defaults to False.
         """
-<<<<<<< HEAD
-=======
         # Sort parameters by their bucket IDs to ensure a deterministic processing order.
         # Performing reduce-scatter operations out of order can lead to hangs.
->>>>>>> 70db86ae
         params = sorted(list(params), key=lambda x: self.buffer.param_to_param_group[x])
         for param in params:
             bucket_id = self.buffer.param_to_param_group[param]
