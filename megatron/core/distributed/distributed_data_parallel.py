# Copyright (c) 2024, NVIDIA CORPORATION. All rights reserved.

from contextlib import contextmanager
from typing import Dict, Optional

import torch

from .. import parallel_state
from ..transformer.module import MegatronModule
from ..transformer.transformer_config import TransformerConfig
<<<<<<< HEAD
from .data_parallel_buffer import DataParallelBuffer
from .grad_buffer import GradBuffer
=======
from .param_and_grad_buffer import ParamAndGradBuffer
>>>>>>> 2b92e61d


class DistributedDataParallel(MegatronModule):
    """
    DDP wrapper which stores grads in contiguous buffers. Also has option of overlapping
    communication with backprop computation by breaking up full model's gradients into smaller
    buckets and running all-reduce / reduce-scatter on each bucket asynchronously. This class
    also provides the option to do the gradient accumulation in a type other than the param type
    (e.g., fp32 for a bf16 model).

    Args:
        config: Transformer config object.
        module: Underlying model.
        data_parallel_group: Data-parallel process group.
        accumulate_allreduce_grads_in_fp32: If true, do the gradient accumulation and
            communication in fp32.
        overlap_grad_reduce: If true, overlap communication with backprop computation by
            breaking up grads into buckets. If false, single synchronous communication call
            is used instead.
        use_distributed_optimizer: If true, issue reduce-scatter communication calls as part
            of distributed optimizer. If false, issue all-reduce communication calls.
        disable_bucketing: If true, force assign all parameters to a single bucket. If false,
            use standard bucketing policy: assign parameters to smaller buckets and all-reduce
            per bucket _if_ overlap_grad_reduce is True and pp_rank is 0.
        check_for_nan_in_grad: If true, check if local grad norm is NaN.

    """

    def __init__(
        self,
        config: TransformerConfig,
        module: torch.nn.Module,
        data_parallel_group: torch.distributed.ProcessGroup,
        accumulate_allreduce_grads_in_fp32: bool,
        overlap_grad_reduce: bool,
        use_distributed_optimizer: bool,
        expert_data_parallel_group: Optional[torch.distributed.ProcessGroup] = None,
        disable_bucketing: bool = False,
        check_for_nan_in_grad: bool = False,
        bucket_size: int = 40000000,
        data_parallel_sharding_strategy: str = "NO_OP",
        in_optimizer_param_dtype: torch.dtype = torch.float32,
        grad_dtype: torch.dtype = torch.float32,
    ):
        super().__init__(config=config)
        self.module = module

        # Set bucket_size to infinity if overlap_grad_reduce is False.
        self.overlap_grad_reduce = overlap_grad_reduce
        self.use_distributed_optimizer = use_distributed_optimizer

        # Turn off bucketing if overlap_grad_reduce is False, if we are on a pipeline stage
        # that is not the first (since data-parallel communication on these stages is not on
        # the critical path), or if disable_bucketing is True (e.g., we might not want to
        # break up model parameters into buckets for model chunks after the first
        # in the interleaved schedule).
        if not self.overlap_grad_reduce:
            bucket_size = None
        if parallel_state.get_pipeline_model_parallel_rank() > 0:
            bucket_size = None
        if disable_bucketing:
            bucket_size = None

        self.check_for_nan_in_grad = check_for_nan_in_grad
        self.bucket_size = bucket_size
<<<<<<< HEAD
        self.data_parallel_sharding_strategy = data_parallel_sharding_strategy
        self.in_optimizer_param_dtype = in_optimizer_param_dtype
        self.grad_dtype = grad_dtype
=======

        self.module = module
        self.param_to_buffer = {}
>>>>>>> 2b92e61d

        # Group parameters by their gradient type.
        self.param_to_name = {}
        self.dense_params = []
        self.expert_parallel_params = []
        for name, param in self.module.named_parameters():
            if data_parallel_sharding_strategy in ["NO_OP", "OPTIMIZER_STATES"] and not param.requires_grad:
                continue

            if data_parallel_sharding_strategy in ["NO_OP", "OPTIMIZER_STATES"]:
                param.grad_added_to_main_grad = False
            self.param_to_name[param] = name

            if getattr(param, 'allreduce', True):
                self.dense_params.append(param)
            else:
                self.expert_parallel_params.append(param)

        if data_parallel_sharding_strategy in ["NO_OP", "OPTIMIZER_STATES"]:
            self.allocate_grad_buffer(
                data_parallel_group,
                expert_data_parallel_group,
                accumulate_allreduce_grads_in_fp32,
                bucket_size,
            )
        elif data_parallel_sharding_strategy == "OPTIMIZER_STATES_AND_GRADS":
            self.allocate_data_parallel_buffer(
                data_parallel_group, expert_data_parallel_group,
            )
        else:
            raise ValueError(f'Invalid data_parallel_sharding_strategy: {data_parallel_sharding_strategy}')

        self.module = module
        self._named_parameter_shardings_cache = None

        # Register backward hook.
        # Accumulation function for the gradients need to be stored so they
        # don't go out of scope.
        self.register_backward_hook()

    def register_backward_hook(self):
        self.grad_accs = []
        for param in self.module.parameters():
            if param.requires_grad:
                # Expand so we get access to grad_fn.
                param_tmp = param.expand_as(param)
                # Get the gradient accumulator function.
                grad_acc = param_tmp.grad_fn.next_functions[0][0]
                grad_acc.register_hook(self._make_param_hook(param))
                self.grad_accs.append(grad_acc)

    def allocate_grad_buffer(
        self,
        data_parallel_group,
        expert_data_parallel_group,
        accumulate_allreduce_grads_in_fp32,
        bucket_size,
    ):
        self.param_to_grad_buffer = {}

        def allocate_buffers_for_parameters(
            input_params, data_parallel_group, gradient_scaling_factor=1.0,
        ):
            param_and_grad_dtype_to_params = {}

            # Group parameters by their gradient type.
            for param in input_params:
                if not param.requires_grad:
                    continue

                param_dtype = param.dtype
                grad_dtype = torch.float if accumulate_allreduce_grads_in_fp32 else param.dtype

                params = param_and_grad_dtype_to_params.get((param_dtype, grad_dtype), [])
                params.append(param)
                param_and_grad_dtype_to_params[(param_dtype, grad_dtype)] = params

            # Allocate the grad buffers and map the grads.
            buffers = []
            for (param_dtype, grad_dtype), params in param_and_grad_dtype_to_params.items():
                buffers.append(
                    ParamAndGradBuffer(
                        param_dtype,
                        grad_dtype,
                        params,
                        data_parallel_group,
                        bucket_size,
                        self.param_to_name,
                        self.overlap_grad_reduce,
                        self.use_distributed_optimizer,
                        gradient_scaling_factor,
                        self.check_for_nan_in_grad,
                    )
                )
                for param in params:
                    self.param_to_buffer[param] = buffers[-1]

            return buffers

        data_parallel_world_size = torch.distributed.get_world_size(data_parallel_group)

<<<<<<< HEAD
        # Allocate the grad buffers for dense params' grads.
        self.grad_buffers = allocate_grad_buffers_for_parameters(
            self.dense_params,
=======
        # Allocate the param+grad buffers for dense params' grads.
        self.buffers = allocate_buffers_for_parameters(
            dense_params,
>>>>>>> 2b92e61d
            data_parallel_group,
            gradient_scaling_factor=1.0 / data_parallel_world_size,
        )

<<<<<<< HEAD
        # Allocate separate grad buffers for expert parallel params' grads.
        self.expert_parallel_grad_buffers = allocate_grad_buffers_for_parameters(
            self.expert_parallel_params,
=======
        # Allocate separate param+grad buffers for expert parallel params' grads.
        self.expert_parallel_buffers = allocate_buffers_for_parameters(
            expert_parallel_params,
>>>>>>> 2b92e61d
            expert_data_parallel_group,
            gradient_scaling_factor=1.0 / data_parallel_world_size,
        )

<<<<<<< HEAD
    def allocate_data_parallel_buffer(
        self,
        data_parallel_group: torch.distributed.ProcessGroup,
        expert_data_parallel_group: Optional[torch.distributed.ProcessGroup] = None,
    ):
        # Iterate through parameters in reverse order to roughly follow backprop order.
        self.dense_params = list(reversed(self.dense_params))
        self.expert_parallel_params = list(reversed(self.expert_parallel_params))
        self.dense_param_idx = {param: i for i, param in enumerate(self.dense_params)}
        self.expert_parallel_param_idx = {
            param: i for i, param in enumerate(self.expert_parallel_params)
        }

        def allocate_data_parallel_shard_buffer(input_params, dp_group):
            device = (
                input_params[0].device if len(input_params) > 0 else torch.cuda.current_device()
            )
            param_buffer = DataParallelBuffer(
                data_parallel_group=dp_group,
                dtype=self.in_optimizer_param_dtype,
                device=device,
                parameters=input_params,
            )
            for i, param in enumerate(input_params):
                param_buffer.set_item(i, param.data)

            grad_buffer = DataParallelBuffer(
                data_parallel_group=dp_group,
                dtype=self.grad_dtype,
                device=device,
                parameters=input_params,
            )
            return param_buffer, grad_buffer

        # Allocate the data parallel buffer's local sharding buffer for both the
        # dense and expert parallel parameters.
        self.dense_param_buffer, self.dense_grad_buffer = allocate_data_parallel_shard_buffer(
            self.dense_params, data_parallel_group,
        )
        self.expert_param_buffer, self.expert_grad_buffer = allocate_data_parallel_shard_buffer(
            self.expert_parallel_params, expert_data_parallel_group,
        )

    def named_parameter_shardings(self):
        if self.data_parallel_sharding_strategy != "OPTIMIZER_STATES_AND_GRADS":
            return None

        if self._named_parameter_shardings_cache:
            return self._named_parameter_shardings_cache

        def _named_parameter_shardings(params, param_buffer, grad_buffer):
            named_param_shardings = []
            for item_id, param in enumerate(params):
                param_shard = param_buffer.get_item(item_id)
                if param_shard.numel() == 0:
                    # parameter not in this rank
                    continue

                def closure(param_shard, grad_shard, param):
                    def reset_attribute():
                        setattr(param_shard, 'grad', grad_shard)
                        setattr(param_shard, 'requires_grad', param.requires_grad)
                        if hasattr(param, 'sequence_parallel'):
                            setattr(param_shard, 'sequence_parallel', param.sequence_parallel)

                    return reset_attribute

                setattr(param_shard, 'reset_attribute', closure(param_shard, grad_buffer.get_item(item_id), param))
                param_shard.reset_attribute()
                named_param_shardings.append((self.param_to_name[param], param_shard))

            return named_param_shardings

        self._named_parameter_shardings_cache = _named_parameter_shardings(
            self.dense_params, self.dense_param_buffer, self.dense_grad_buffer,
        ) + _named_parameter_shardings(
            self.expert_parallel_params, self.expert_param_buffer, self.expert_grad_buffer,
        )

        return self._named_parameter_shardings_cache
=======
        # Delete references to weight_tensor if they exist since we don't want two parameter copies
        # if we re-mapped parameters (which happens when we use the distributed optimizer).
        # This is a temporary workaround around a TE bug that is fixed with
        # https://github.com/NVIDIA/TransformerEngine/pull/719.
        if self.use_distributed_optimizer:

            @torch.no_grad()
            def unmap_weight_tensor(m):
                if hasattr(m, 'weight_tensor'):
                    m.weight_tensor = None

            self.module.apply(unmap_weight_tensor)

        # Register backward hook.
        # Accumulation function for the gradients need to be stored so they
        # don't go out of scope.
        self.grad_accs = []
        for param in self.module.parameters():
            if param.requires_grad:
                # Expand so we get access to grad_fn.
                param_tmp = param.expand_as(param)
                # Get the gradient accumulator function.
                grad_acc = param_tmp.grad_fn.next_functions[0][0]
                grad_acc.register_hook(self._make_param_hook(param, self.param_to_buffer))
                self.grad_accs.append(grad_acc)
>>>>>>> 2b92e61d

    def forward(self, *inputs, **kwargs):
        """
        Calls the wrapped module's forward() method.
        """
        if self.is_first_microbatch:
            self.model_parameters_allgather()
            self.register_backward_hook()

            # reset the attribute of the parameters before the forward pass
            for _, param_shard in self.named_parameter_shardings():
                param_shard.reset_attribute()
        return self.module(*inputs, **kwargs)

    def _make_param_hook(
<<<<<<< HEAD
        self, param: torch.nn.Parameter,
=======
        self,
        param: torch.nn.Parameter,
        param_to_buffer: Dict[torch.nn.Parameter, ParamAndGradBuffer],
>>>>>>> 2b92e61d
    ):
        """
        Creates the all-reduce / reduce-scatter hook for backprop.
        """

        def grad_buffer_param_hook(*unused):
            if param.requires_grad:
                if self.overlap_grad_reduce:
                    assert (
                        param.grad is not None
                    ), 'param.grad being None is not safe when overlap_grad_reduce is True'
                if param.grad is not None and (
                    not param.grad_added_to_main_grad or getattr(param, 'zero_out_wgrad', False)
                ):
                    param.main_grad.add_(param.grad.data)
                param.grad = None

                if self.overlap_grad_reduce:
<<<<<<< HEAD
                    self.param_to_grad_buffer[param].register_grad_ready(param)
=======
                    param_to_buffer[param].register_grad_ready(param)
>>>>>>> 2b92e61d

        def dp_buffer_param_hook(*unused):
            if not param.requires_grad:
                return

            expert_parallel = not getattr(param, 'allreduce', True)
            if expert_parallel:
                idx = self.expert_parallel_param_idx[param]
                self.expert_grad_buffer.put_into_bucket(idx, param.grad.data)
            else:
                idx = self.dense_param_idx[param]
                self.dense_grad_buffer.put_into_bucket(idx, param.grad.data)
            param.grad = None

        if self.data_parallel_sharding_strategy in ["NO_OP", "OPTIMIZER_STATES"]:
            return grad_buffer_param_hook
        elif self.data_parallel_sharding_strategy == "OPTIMIZER_STATES_AND_GRADS":
            return dp_buffer_param_hook
        else:
            raise ValueError(f'Invalid data_parallel_sharding_strategy: {self.data_parallel_sharding_strategy}')

    @torch.no_grad()
    def model_parameters_allgather(self):
        def _params_allgather(param_buffer, param_dtype):
            for i, shard_bucket_index in enumerate(param_buffer.shard_bucket_index_map):
                local_data_index = shard_bucket_index.local_data_index
                offset = shard_bucket_index.bucket_data_index
                shard_size = shard_bucket_index.size

                # do parameter all-gather in temporary buffer
                bucket = param_buffer.allocate_bucket(i, param_dtype)
                bucket.data[offset : offset + shard_size] = param_buffer.data[
                    local_data_index : local_data_index + shard_size
                ]
                torch.distributed.all_gather_into_tensor(
                    output_tensor=bucket.data,
                    input_tensor=bucket.data[offset : offset + shard_size],
                    group=param_buffer.data_parallel_group,
                )

                # copy bucket data back to local parameters
                bucket_index = param_buffer.bucket_index_map[i]
                for item_index in bucket_index.items:
                    param = param_buffer.parameters[item_index.item_id]
                    start_index = item_index.global_data_index - bucket_index.global_data_index
                    end_index = start_index + item_index.size
                    param.set_(
                        bucket.data[start_index:end_index].view_as(param)
                    )

        dense_param_dtype = self.dense_params[0].dtype if len(self.dense_params) else torch.float32
        expert_param_dtype = (
            self.expert_parallel_params[0].dtype
            if len(self.expert_parallel_params)
            else torch.float32
        )
        _params_allgather(self.dense_param_buffer, dense_param_dtype)
        _params_allgather(self.expert_param_buffer, expert_param_dtype)

    @contextmanager
    def no_sync(self):
        """
        Context manager that turns off gradient synchronization.
        """
        for buffer in self.buffers + self.expert_parallel_buffers:
            buffer.is_last_microbatch = False
        try:
            yield
        finally:
            for buffer in self.buffers + self.expert_parallel_buffers:
                buffer.is_last_microbatch = True

    def start_grad_sync(self, *unused):
        """
        Initiates grad sync (all-reduce or reduce-scatter) communication operations
        for all model gradients.

        When overlap_grad_reduce is set to True, dispatches asynchronous communication
        calls. When overlap_grad_reduce is set to False, calls synchronous
        communication ops.
        """
        for buffer in self.buffers + self.expert_parallel_buffers:
            buffer.start_grad_sync()

    def finish_grad_sync(self):
        """
        Finishes grad sync (all-reduce or reduce-scatter) communication operations
        for all model gradients.

        When overlap_grad_reduce is set to True, waits for asynchronous communication
        calls to complete. When overlap_grad_reduce is set to False, calls synchronous
        communication ops.
        """
<<<<<<< HEAD
        if self.data_parallel_sharding_strategy in ["NO_OP", "OPTIMIZER_STATES"]:
            for grad_buffer in self.grad_buffers + self.expert_parallel_grad_buffers:
                grad_buffer.finish_grad_sync()
        elif self.data_parallel_sharding_strategy == "OPTIMIZER_STATES_AND_GRADS":
            pass
=======
        for buffer in self.buffers + self.expert_parallel_buffers:
            buffer.finish_grad_sync()
>>>>>>> 2b92e61d

    def zero_grad_buffer(self):
        """
        Zeros out all grad buffers. Needs to be called at the beginning of each
        training iteration.
        """
<<<<<<< HEAD
        if self.data_parallel_sharding_strategy in ["NO_OP", "OPTIMIZER_STATES"]:
            for param in self.module.parameters():
                if param.requires_grad:
                    param.grad_added_to_main_grad = False
            for grad_buffer in self.grad_buffers + self.expert_parallel_grad_buffers:
                grad_buffer.reset(zero_buffer)
        elif self.data_parallel_sharding_strategy == "OPTIMIZER_STATES_AND_GRADS":
            # Zero out the grad buffers.
            self.dense_grad_buffer.data.zero_()
            self.expert_grad_buffer.data.zero_()
=======
        for param in self.module.parameters():
            if param.requires_grad:
                param.grad_added_to_main_grad = False
        for buffer in self.buffers + self.expert_parallel_buffers:
            buffer.reset()
>>>>>>> 2b92e61d

    def broadcast_params(self):
        """
        Syncs parameters across all DP ranks.
        """
        for param in self.module.parameters():
            is_expert_parallel = not getattr(param, 'allreduce', True)

            if is_expert_parallel:
                torch.distributed.broadcast(
                    param.data,
                    src=torch.distributed.get_process_group_ranks(self.expert_data_parallel_group),
                    group=self.expert_data_parallel_group,
                )
                self.expert_param_buffer.set_item(
                    item_id=self.expert_parallel_param_idx[param],
                    item_data=param.data,
                )
            else:
                torch.distributed.broadcast(
                    param.data,
                    src=torch.distributed.get_process_group_ranks(self.data_parallel_group),
                    group=self.data_parallel_group,
                )
                self.dense_param_buffer.set_item(
                    item_id=self.dense_param_idx[param],
                    item_data=param.data,
                )

    def state_dict(self, prefix='', keep_vars=False):
        """
        Returns a dictionary containing references to the whole state of the
        wrapped module.

        Both parameters and persistent buffers (e.g. running averages) are included.
        Keys are corresponding parameter and buffer names. Parameters and buffers
        set to None are not included.
        """
        return self.module.state_dict(prefix=prefix, keep_vars=keep_vars)

    def state_dict_for_save_checkpoint(self, prefix='', keep_vars=False):
        """
        Returns wrapped module's state_dict for checkpoint saving.
        """
        return self.module.state_dict_for_save_checkpoint(prefix=prefix, keep_vars=keep_vars)

    def load_state_dict(self, state_dict, strict=True):
        """
        Copies parameters and buffers from state_dict into the wrapped module and its
        descendants. If strict is True, then the keys of state_dict must exactly match
        the keys returned by this module’s state_dict() function.
        """
        self.module.load_state_dict(state_dict, strict=strict)<|MERGE_RESOLUTION|>--- conflicted
+++ resolved
@@ -8,12 +8,8 @@
 from .. import parallel_state
 from ..transformer.module import MegatronModule
 from ..transformer.transformer_config import TransformerConfig
-<<<<<<< HEAD
 from .data_parallel_buffer import DataParallelBuffer
-from .grad_buffer import GradBuffer
-=======
 from .param_and_grad_buffer import ParamAndGradBuffer
->>>>>>> 2b92e61d
 
 
 class DistributedDataParallel(MegatronModule):
@@ -79,15 +75,12 @@
 
         self.check_for_nan_in_grad = check_for_nan_in_grad
         self.bucket_size = bucket_size
-<<<<<<< HEAD
         self.data_parallel_sharding_strategy = data_parallel_sharding_strategy
         self.in_optimizer_param_dtype = in_optimizer_param_dtype
         self.grad_dtype = grad_dtype
-=======
 
         self.module = module
         self.param_to_buffer = {}
->>>>>>> 2b92e61d
 
         # Group parameters by their gradient type.
         self.param_to_name = {}
@@ -122,6 +115,19 @@
 
         self.module = module
         self._named_parameter_shardings_cache = None
+
+        # Delete references to weight_tensor if they exist since we don't want two parameter copies
+        # if we re-mapped parameters (which happens when we use the distributed optimizer).
+        # This is a temporary workaround around a TE bug that is fixed with
+        # https://github.com/NVIDIA/TransformerEngine/pull/719.
+        if self.use_distributed_optimizer:
+
+            @torch.no_grad()
+            def unmap_weight_tensor(m):
+                if hasattr(m, 'weight_tensor'):
+                    m.weight_tensor = None
+
+            self.module.apply(unmap_weight_tensor)
 
         # Register backward hook.
         # Accumulation function for the gradients need to be stored so they
@@ -189,33 +195,20 @@
 
         data_parallel_world_size = torch.distributed.get_world_size(data_parallel_group)
 
-<<<<<<< HEAD
-        # Allocate the grad buffers for dense params' grads.
-        self.grad_buffers = allocate_grad_buffers_for_parameters(
-            self.dense_params,
-=======
         # Allocate the param+grad buffers for dense params' grads.
         self.buffers = allocate_buffers_for_parameters(
-            dense_params,
->>>>>>> 2b92e61d
+            self.dense_params,
             data_parallel_group,
             gradient_scaling_factor=1.0 / data_parallel_world_size,
         )
 
-<<<<<<< HEAD
-        # Allocate separate grad buffers for expert parallel params' grads.
-        self.expert_parallel_grad_buffers = allocate_grad_buffers_for_parameters(
-            self.expert_parallel_params,
-=======
         # Allocate separate param+grad buffers for expert parallel params' grads.
         self.expert_parallel_buffers = allocate_buffers_for_parameters(
-            expert_parallel_params,
->>>>>>> 2b92e61d
+            self.expert_parallel_params,
             expert_data_parallel_group,
             gradient_scaling_factor=1.0 / data_parallel_world_size,
         )
 
-<<<<<<< HEAD
     def allocate_data_parallel_buffer(
         self,
         data_parallel_group: torch.distributed.ProcessGroup,
@@ -296,33 +289,6 @@
         )
 
         return self._named_parameter_shardings_cache
-=======
-        # Delete references to weight_tensor if they exist since we don't want two parameter copies
-        # if we re-mapped parameters (which happens when we use the distributed optimizer).
-        # This is a temporary workaround around a TE bug that is fixed with
-        # https://github.com/NVIDIA/TransformerEngine/pull/719.
-        if self.use_distributed_optimizer:
-
-            @torch.no_grad()
-            def unmap_weight_tensor(m):
-                if hasattr(m, 'weight_tensor'):
-                    m.weight_tensor = None
-
-            self.module.apply(unmap_weight_tensor)
-
-        # Register backward hook.
-        # Accumulation function for the gradients need to be stored so they
-        # don't go out of scope.
-        self.grad_accs = []
-        for param in self.module.parameters():
-            if param.requires_grad:
-                # Expand so we get access to grad_fn.
-                param_tmp = param.expand_as(param)
-                # Get the gradient accumulator function.
-                grad_acc = param_tmp.grad_fn.next_functions[0][0]
-                grad_acc.register_hook(self._make_param_hook(param, self.param_to_buffer))
-                self.grad_accs.append(grad_acc)
->>>>>>> 2b92e61d
 
     def forward(self, *inputs, **kwargs):
         """
@@ -338,13 +304,7 @@
         return self.module(*inputs, **kwargs)
 
     def _make_param_hook(
-<<<<<<< HEAD
         self, param: torch.nn.Parameter,
-=======
-        self,
-        param: torch.nn.Parameter,
-        param_to_buffer: Dict[torch.nn.Parameter, ParamAndGradBuffer],
->>>>>>> 2b92e61d
     ):
         """
         Creates the all-reduce / reduce-scatter hook for backprop.
@@ -363,11 +323,7 @@
                 param.grad = None
 
                 if self.overlap_grad_reduce:
-<<<<<<< HEAD
-                    self.param_to_grad_buffer[param].register_grad_ready(param)
-=======
-                    param_to_buffer[param].register_grad_ready(param)
->>>>>>> 2b92e61d
+                    self.param_to_buffer[param].register_grad_ready(param)
 
         def dp_buffer_param_hook(*unused):
             if not param.requires_grad:
@@ -461,40 +417,27 @@
         calls to complete. When overlap_grad_reduce is set to False, calls synchronous
         communication ops.
         """
-<<<<<<< HEAD
         if self.data_parallel_sharding_strategy in ["NO_OP", "OPTIMIZER_STATES"]:
-            for grad_buffer in self.grad_buffers + self.expert_parallel_grad_buffers:
-                grad_buffer.finish_grad_sync()
+            for buffer in self.buffers + self.expert_parallel_buffers:
+                buffer.finish_grad_sync()
         elif self.data_parallel_sharding_strategy == "OPTIMIZER_STATES_AND_GRADS":
             pass
-=======
-        for buffer in self.buffers + self.expert_parallel_buffers:
-            buffer.finish_grad_sync()
->>>>>>> 2b92e61d
 
     def zero_grad_buffer(self):
         """
         Zeros out all grad buffers. Needs to be called at the beginning of each
         training iteration.
         """
-<<<<<<< HEAD
         if self.data_parallel_sharding_strategy in ["NO_OP", "OPTIMIZER_STATES"]:
             for param in self.module.parameters():
                 if param.requires_grad:
                     param.grad_added_to_main_grad = False
-            for grad_buffer in self.grad_buffers + self.expert_parallel_grad_buffers:
-                grad_buffer.reset(zero_buffer)
+            for buffer in self.buffers + self.expert_parallel_buffers:
+                buffer.reset()
         elif self.data_parallel_sharding_strategy == "OPTIMIZER_STATES_AND_GRADS":
             # Zero out the grad buffers.
             self.dense_grad_buffer.data.zero_()
             self.expert_grad_buffer.data.zero_()
-=======
-        for param in self.module.parameters():
-            if param.requires_grad:
-                param.grad_added_to_main_grad = False
-        for buffer in self.buffers + self.expert_parallel_buffers:
-            buffer.reset()
->>>>>>> 2b92e61d
 
     def broadcast_params(self):
         """
