# Copyright (c) 2025 NVIDIA CORPORATION & AFFILIATES. All rights reserved.

import logging
from abc import ABC, abstractmethod
from typing import List, Optional, Tuple

import torch

from megatron.core import utils
from megatron.core.config import is_experimental_enabled
from megatron.core.fusions.fused_indices_converter import fused_indices_to_multihot
from megatron.core.fusions.fused_pad_routing_map import fused_pad_routing_map
from megatron.core.jit import jit_fuser
from megatron.core.tensor_parallel import (
    all_to_all,
    gather_from_sequence_parallel_region,
    reduce_scatter_to_sequence_parallel_region,
)
from megatron.core.transformer.enums import CudaGraphScope
from megatron.core.transformer.moe.fused_a2a import (
    fused_combine,
    fused_dispatch,
    hybrid_ep_combine,
    hybrid_ep_dispatch,
    set_deepep_num_sms,
)
from megatron.core.transformer.moe.moe_utils import (
    ProcessGroupCollection,
    get_align_size_for_quantization,
    get_capacity,
    maybe_move_tensor_to_cpu,
    pad_routing_map,
    permute,
    sort_chunks_by_idxs,
    unpermute,
)
from megatron.core.transformer.moe.shared_experts import SharedExpertMLP
from megatron.core.transformer.transformer_config import TransformerConfig

logger = logging.getLogger(__name__)

""" We use the following notation throughout this file:
     H: hidden size
     B: micro batch size
     S: sequence length
     TP: tensor model parallel size
     EP: expert model parallel size
     num_local_tokens: S/TP*B
     num_global_tokens: num_local_tokens*TP*EP
"""

logger = logging.getLogger(__name__)


class MoETokenDispatcher:
    """
    MoE Token Dispatcher
    """

    def __init__(
        self, config: TransformerConfig, pg_collection: Optional[ProcessGroupCollection] = None
    ) -> None:
        """
        Initialize the MoE Token Dispatcher.

        Args:
            config (TransformerConfig): Configuration for the MoE layer.
            pg_collection (ProcessGroupCollection, optional): Process groups for MoE operations.
        """
        self.config = config
        self.shared_experts: Optional[SharedExpertMLP] = None

        self.ep_group = pg_collection.ep
        # use pg_collection.expt_tp_group as tensor parallel group in this module.
        self.tp_group = pg_collection.expt_tp
        self.tp_ep_group = pg_collection.tp_ep

        self.tp_size = utils.get_pg_size(self.tp_group)
        self.tp_rank = utils.get_pg_rank(self.tp_group)
        self.ep_size = utils.get_pg_size(self.ep_group)

        # Attributes that need to be captured in cudagraph. These attributes are returned
        # as cudagraph outputs when the cuda_graph_scope contains moe_preprocess.
        self.cudagraph_attrs = []
        self.valid_cudagraph_attrs = None

    @abstractmethod
    def dispatch_preprocess(
        self, tokens: torch.Tensor, routing_map: torch.Tensor, probs: torch.Tensor
    ):
        """Prepares tokens for dispatch without inter-device communication.

        This method should handle all local computations like tensor rearrangement and
        metadata extraction before the main communication step.

        Note:
            Try to avoid any communication here to enable optimal computation-communication
            overlapping when enabling communication overlap, since communications in the
            same stream runs sequentially and may get exposed.

        Args:
            tokens (torch.Tensor): Input tokens.
            routing_map (torch.Tensor): Token to expert mapping tensor.
            probs (torch.Tensor): The routing probability tensor, [num_tokens, num_experts].

        Returns:
            A tuple of preprocessed tokens and probabilities.
        """
        raise NotImplementedError("dispatch_preprocess function not implemented.")

    @abstractmethod
    def token_dispatch(self, hidden_states: torch.Tensor, probs: torch.Tensor):
        """Dispatches tokens to expert devices using communication.

        This method performs the main communication (e.g., All-to-All) to send
        tokens to the devices where their assigned experts reside.

        Args:
            hidden_states (torch.Tensor): Preprocessed hidden states to be dispatched.
            probs (torch.Tensor): Preprocessed probabilities for each token-expert pair.

        Returns:
            A tuple of dispatched tokens and probabilities.
        """
        raise NotImplementedError("token_dispatch function not implemented.")

    @abstractmethod
    def dispatch_postprocess(self, hidden_states: torch.Tensor, probs: torch.Tensor):
        """Performs local processing after token dispatch communication.

        This method handles post-communication tasks like token reordering and
        preparing metadata for the expert forward pass.

        Note:
            Try to avoid any communication here to enable optimal computation-communication
            overlapping when enabling communication overlap, since communications in the
            same stream runs sequentially and may get exposed.

        Args:
            hidden_states (torch.Tensor): Dispatched hidden states.
            probs (torch.Tensor): Dispatched probabilities.

        Returns:
            A tuple containing the permuted tokens for experts, the number of
            tokens per expert, and the permuted probabilities.
        """
        raise NotImplementedError("dispatch_postprocess function not implemented.")

    @abstractmethod
    def combine_preprocess(self, hidden_states):
        """Prepares expert outputs for the combine step.

        This method performs local computations on expert outputs before the
        communication step for combining them.

        Note:
            Try to avoid any communication here to enable optimal computation-communication
            overlapping when enabling communication overlap, since communications in the
            same stream runs sequentially and may get exposed.

        Args:
            hidden_states (torch.Tensor): The output tensor from the experts.

        Returns:
            The preprocessed expert output.
        """
        raise NotImplementedError("combine_preprocess function not implemented.")

    @abstractmethod
    def token_combine(self, hidden_states):
        """Combines expert outputs across devices using communication.

        This method aggregates expert outputs from different devices via
        communication (e.g., All-to-All or Reduce-Scatter).

        Args:
            hidden_states (torch.Tensor): Preprocessed output from experts.

        Returns:
            The combined expert outputs.
        """
        raise NotImplementedError("token_combine function not implemented.")

    @abstractmethod
    def combine_postprocess(self, hidden_states):
        """Performs local processing after token combine.

        This method handles post-communication tasks like unpermuting and
        reshaping to restore the original tensor structure.

        Note:
            Try to avoid any communication here to enable optimal computation-communication
            overlapping when enabling communication overlap, since communications in the
            same stream runs sequentially and may get exposed.

        Args:
            hidden_states (torch.Tensor): Combined hidden states from token combination

        Returns:
            The final output tensor.
        """
        raise NotImplementedError("combine_postprocess function not implemented.")

    def set_shared_experts(self, shared_experts):
        """Set shared expert to the dispatcher."""
        assert self.config.moe_shared_expert_overlap
        self.shared_experts = shared_experts


class MoEAllGatherTokenDispatcher(MoETokenDispatcher):
    """
    AllGather Based Token dispatcher.
    Note that this allgather spans the communication domain of TP*EP:
    """

    def __init__(
        self,
        num_local_experts: int,
        local_expert_indices: List[int],
        config: TransformerConfig,
        pg_collection: Optional[ProcessGroupCollection] = None,
    ) -> None:
        """Initialize the AllGather based token dispatcher.

        Args:
            num_local_experts (int): Number of local experts.
            local_expert_indices (List[int]): Indices of local experts.
            config (TransformerConfig): Configuration for the MoE layer.
            pg_collection (ProcessGroupCollection, optional): Process groups for MoE operations.
        """
        super().__init__(config=config, pg_collection=pg_collection)
        self.num_local_experts = num_local_experts
        assert self.num_local_experts > 0, "Expected at least one expert"
        self.local_expert_indices = local_expert_indices
        assert len(self.local_expert_indices) > 0, "Expected at least one local expert index"
        self.router_topk = config.moe_router_topk
        self.add_bias = config.add_bias_linear

        # self.global_local_map: 2D tensor. A mask of mapping between global and local tokens where
        # each element is True if it's between the local_expert_indices. Only useful when cross
        # device token permutation is enabled and **AllGahter** is performed.
        self.global_local_map = None

        # Attributes that need to be captured in cudagraph. These attributes are returned
        # as cudagraph outputs when the cuda_graph_scope contains moe_preprocess.
        self.cudagraph_attrs = ['routing_map']

    def dispatch_preprocess(
        self, hidden_states: torch.Tensor, routing_map: torch.Tensor, probs: torch.Tensor
    ):
        """Reshapes hidden states and caches the routing map."""
        self.hidden_shape = hidden_states.shape
        # [S/TP, B, H] -> [S*B/TP, H]
        hidden_states = hidden_states.view(-1, self.hidden_shape[-1])
        self.routing_map = routing_map
        return hidden_states, probs

    def token_dispatch(self, hidden_states, probs):
        """Gathers tokens from all TP*EP ranks using AllGather."""

        # Permute the tokens across the expert parallel devices.
        if self.tp_size > 1 or self.ep_size > 1:
            ## local_indices calculation
            with torch.no_grad():
                # [num_local_tokens, num_experts] -> [num_global_tokens, num_experts], where:
                #     num_local_tokens=(S/TP)*B, num_global_tokens=S*B*EP
                self.routing_map = gather_from_sequence_parallel_region(
                    self.routing_map, group=self.tp_ep_group
                )

            ## local_probs calculation
            # max_prob: [S/TP*B, num_experts] -> global_probs: [S*B*EP, num_experts]
            probs = gather_from_sequence_parallel_region(probs, group=self.tp_ep_group)
            # Note that this allgather spans the communication domain of TP*EP.
            #  [(S/TP)*B, H] -> [((S/TP)*B)*(TP*EP), H] = [S*B*EP, H]
            hidden_states = gather_from_sequence_parallel_region(
                hidden_states, group=self.tp_ep_group, use_global_buffer=True
            )

        return hidden_states, probs

    def dispatch_postprocess(self, hidden_states, probs):
        """After gathering in token_dispatch, this method identifies tokens for local experts and
        permutes them for expert processing.
        """
        self.hidden_shape_before_permute = hidden_states.shape

        # The routing map and probs that for local experts.
        self.local_map = self.routing_map[
            :, self.local_expert_indices[0] : self.local_expert_indices[-1] + 1
        ].contiguous()
        # probs of global token assignment to local experts.
        self.local_probs = probs[
            :, self.local_expert_indices[0] : self.local_expert_indices[-1] + 1
        ].contiguous()

        tokens_per_expert = self.local_map.sum(dim=0).long().cpu()

        (permuted_local_hidden_states, _, self.reversed_local_input_permutation_mapping) = permute(
            hidden_states,
            self.local_map,
            num_out_tokens=tokens_per_expert.sum(),
            fused=self.config.moe_permute_fusion,
        )

        self.local_probs = self.local_probs.T.contiguous().masked_select(
            self.local_map.T.contiguous()
        )
        self.routing_map = None
        return permuted_local_hidden_states, tokens_per_expert, self.local_probs

    def combine_preprocess(self, hidden_states):
        """
        Reverses token permutation to restore original ordering before reduction operations.

        This method unpermutes the expert outputs using the cached permutation mapping
        from the dispatch phase. The unpermutation operation restores tokens to their
        original sequence positions, preparing them for the subsequent reduction scatter
        operation that will aggregate results across ranks.
        """
        unpermuted_local_hidden = unpermute(
            hidden_states,
            self.reversed_local_input_permutation_mapping,
            restore_shape=self.hidden_shape_before_permute,
            routing_map=self.local_map,
            fused=self.config.moe_permute_fusion,
        )
        return unpermuted_local_hidden

    def token_combine(self, hidden_states):
        """Combines expert outputs using Reduce-Scatter.

        This method performs the ReduceScatter communication operation to collect expert
        outputs from their processing ranks and redistribute tokens back to the ranks that
        originally held them. This completes the expert processing
        communication pattern and prepares tokens for final unpermutation.
        """
        # Unpermute the tokens across ranks.
        if self.tp_size > 1 or self.ep_size > 1:
            hidden_states = reduce_scatter_to_sequence_parallel_region(
                hidden_states.to(self.local_probs.dtype), group=self.tp_ep_group
            ).to(hidden_states.dtype)
        return hidden_states

    def combine_postprocess(self, hidden_states):
        """Restores the original tensor shape."""
        return hidden_states.view(self.hidden_shape)


class MoEAlltoAllTokenDispatcher(MoETokenDispatcher):
    """
    AlltoAll-based token dispatcher.

    The workflow of AlltoAll token dispatcher is as follows:
    (1) preprocess: calculate necessary metadata for communication and permute
    (2) dispatch process: permute tokens
    (3) token dispatch: A2A(EP)
    (4) dispatch postprocess: AG(TP)->sort_chunk(if num_local_experts>1)
    (5) combine preprocess: sort_chunk(if num_local_experts>1)->RS(TP)
    (6) token combine: A2A(EP)
    (7) combine postprocess: unpermute tokens
    """

    # DtoH copies are performed on this stream for overlapping with the main stream.
    cuda_dtoh_stream = None

    def __init__(
        self,
        num_local_experts: int,
        local_expert_indices: List[int],
        config: TransformerConfig,
        pg_collection: Optional[ProcessGroupCollection] = None,
    ) -> None:
        """
        Initialize the AlltoAll token dispatcher.

        Args:
            num_local_experts (int): Number of local experts on the current device.
            local_expert_indices (List[int]): Indices of local experts on the current device.
            config (TransformerConfig): Configuration for the transformer model.
            pg_collection (ProcessGroupCollection, optional): Process groups for MoE operations.
        """
        super().__init__(config=config, pg_collection=pg_collection)
        self.num_local_experts = num_local_experts
        assert config.num_moe_experts is not None
        self.num_experts = config.num_moe_experts
        assert self.num_local_experts > 0, "Expected at least one expert"
        self.local_expert_indices = local_expert_indices
        assert (
            len(self.local_expert_indices) == self.num_local_experts
        ), "Invalid local expert indices"
        for i in range(len(self.local_expert_indices) - 1):
            assert (
                self.local_expert_indices[i] == self.local_expert_indices[i + 1] - 1
            ), "local_expert_indices must be continuous"

        # [ep_size]. Represents the number of tokens sent by the current rank to other
        # EP ranks.
        self.input_splits = None
        # [ep_size]. Represents the number of tokens received by the current rank from
        # other EP ranks.
        self.output_splits = None
        # [tp_size]. Represents the number of tokens received by the current rank from
        # other TP ranks.
        self.output_splits_tp = None
        self.permute_idx_device = torch.device("cuda") if self.config.moe_permute_fusion else "cpu"
        input_chunk_idxs = torch.arange(
            self.num_experts * self.tp_size, device=self.permute_idx_device
        )
        # [num_local_experts, tp_size * ep_size]. Sort the input chunks by local experts.
        self.sort_input_by_local_experts = input_chunk_idxs.reshape(
            -1, self.num_local_experts
        ).T.ravel()
        # [tp_size * ep_size, num_local_experts]. Restore the output chunks by local experts.
        self.restore_output_by_local_experts = input_chunk_idxs.reshape(
            self.num_local_experts, -1
        ).T.ravel()

        # Token drop and padding.
        # Drop and pad the input to capacity.
        self.drop_and_pad = self.config.moe_pad_expert_input_to_capacity
        if self.drop_and_pad:
            assert self.config.moe_expert_capacity_factor is not None
            self.moe_expert_capacity_factor = self.config.moe_expert_capacity_factor
        self.capacity = None

        # A cuda stream synchronization is needed in during token permutation in some cases,
        # because there are several non-blocking DtoH data transfers called at
        # `self.cuda_dtoh_point`. The synchronization happens at `self.cuda_sync_point`, which is
        # decided based on the MoE and parallel settings. Valid points are "before_permutation_1",
        # "before_ep_alltoall", "before_permutation_2", "before_finish", and "no_sync".
        self.cuda_sync_point = "no_sync"
        self.cuda_sync_point_priority = {
            "before_permutation_1": 0,
            "before_ep_alltoall": 1,
            "before_permutation_2": 2,
            "before_finish": 3,
            "no_sync": 4,
        }
        if (
            config.cuda_graph_impl == "transformer_engine"
            and CudaGraphScope.moe_preprocess in config.cuda_graph_scope
        ):
            self.cuda_dtoh_point = "before_ep_alltoall"
        else:
            self.cuda_dtoh_point = "before_permutation_1"
        if MoEAlltoAllTokenDispatcher.cuda_dtoh_stream is None:
            MoEAlltoAllTokenDispatcher.cuda_dtoh_stream = torch.cuda.Stream()

        # Attributes that need to be captured in cudagraph. These attributes are returned
        # as cudagraph outputs when the cuda_graph_scope contains moe_preprocess.
        self.cudagraph_attrs = [
            'tokens_per_expert',
            'input_splits',
            'output_splits',
            'output_splits_tp',
            'num_out_tokens',
            'num_global_tokens_per_local_expert',
            'reversed_local_input_permutation_mapping',
            'routing_map',
        ]

        self.shared_experts = None

    def set_shared_experts(self, shared_experts):
        """Set shared expert to the dispatcher."""
        super().set_shared_experts(shared_experts)
        if shared_experts.use_shared_expert_gate:
            self.cudagraph_attrs.append('shared_experts.gate_score')
        self.cudagraph_attrs.append('shared_experts.cached_fc1_input')

    def preprocess(self, routing_map: torch.Tensor) -> torch.Tensor:
        """
        Preprocesses the token routing map for All-to-All communication and token permutation.

        This method computes the number of tokens assigned to each expert based on the routing_map.
        It also initializes necessary data structures for All-to-All communication, such as input
        and output splits, and the mapping between global tokens and local experts. This method
        should not call any DtoH data copying due to performance consideration. The necessary DtoH
        copies are made on the `self.cuda_dtoh_stream` at `self.cuda_dtoh_point`.

        Args:
            routing_map (torch.Tensor): The mapping of tokens to experts.

        Returns:
            A tensor with the number of tokens for each local expert.
        """
        if self.drop_and_pad:
            # Drop and pad the input to capacity.
            num_tokens = routing_map.size(0) * self.config.moe_router_topk
            self.capacity = get_capacity(
                num_tokens=num_tokens,
                num_experts=self.num_experts,
                capacity_factor=self.moe_expert_capacity_factor,
            )
            self.num_out_tokens = self.capacity * self.num_experts
            # [num_local_experts], number of tokens processed by each expert.
            num_tokens_per_local_expert = torch.full(
                (self.num_local_experts,),
                self.capacity * self.tp_size * self.ep_size,
                dtype=torch.long,
            )
            # [tp_size * ep_size, num_local_experts]. Represents the number of tokens sent
            # to each local expert by all ranks.
            self.num_global_tokens_per_local_expert = torch.full(
                (self.num_experts * self.tp_size,),
                self.capacity,
                dtype=torch.long,
                device=self.permute_idx_device,
            )
            return num_tokens_per_local_expert

        # [num_experts], number of tokens assigned to each expert from the current rank's input.
        num_local_tokens_per_expert = routing_map.sum(dim=0).long()

        if (
            self.config.moe_expert_capacity_factor is not None
            or self.config.moe_router_padding_for_quantization
        ):
            # When using token dropping or router padding, output size is dynamic.
            # Need to sync output size GPU->CPU before allocating output buffer
            self.num_out_tokens = num_local_tokens_per_expert.sum()
            self._maybe_update_cuda_sync_point("before_permutation_1")
        else:
            # For dropless training, output size is static (num_tokens * topk)
            # No explicit sync needed
            self.num_out_tokens = routing_map.size(0) * self.config.moe_router_topk
        if self.ep_size > 1 or self.tp_size > 1:
            # ===================================================
            # Calculate input_splits, output_splits for alltoall/allgather in variable size.
            # ===================================================
            # [ep_size]. Represents the number of tokens sent by the current rank to other
            # EP ranks.
            self.input_splits = num_local_tokens_per_expert.reshape(
                self.ep_size, self.num_local_experts
            ).sum(axis=1)
            # Gather the global distribution of tokens across ranks.
            # num_global_tokens_per_expert represents the number of tokens sent to each
            # expert by all ranks.
            # [tp_size, ep_size, num_experts]
            num_global_tokens_per_expert = (
                gather_from_sequence_parallel_region(
                    num_local_tokens_per_expert, group=self.tp_ep_group
                )
                .reshape(self.ep_size, self.tp_size, self.num_experts)
                .transpose(0, 1)
            )
            # [tp_size, ep_size, num_experts] -> [tp_size, ep_size, num_local_experts]
            num_global_tokens_per_local_expert = num_global_tokens_per_expert[
                :, :, self.local_expert_indices[0] : self.local_expert_indices[-1] + 1
            ].contiguous()
            # [tp_size, ep_size, num_local_experts] -> [tp_size, ep_size]
            num_global_tokens_per_rank = num_global_tokens_per_local_expert.sum(axis=2)
            # [tp_size, ep_size] -> [ep_size]
            # self.output_splits represents the number of tokens received by the current rank
            # from other EP rank.
            self.output_splits = num_global_tokens_per_rank[self.tp_rank]
            # [tp_size, ep_size] -> [tp_size]
            # self.output_splits_tp represents the number of tokens received by the current
            # rank from other TP rank.
            self.output_splits_tp = num_global_tokens_per_rank.sum(axis=1)
            # [tp_size, ep_size, num_local_experts] -> [num_local_experts]
            num_tokens_per_local_expert = num_global_tokens_per_local_expert.sum(dim=(0, 1))

            # A synchronization is needed before expert parallel AlltoAll communication
            # to get the `input_splits` and `output_splits` CPU values.
            self._maybe_update_cuda_sync_point("before_ep_alltoall")
        else:
            num_global_tokens_per_local_expert = num_local_tokens_per_expert.reshape(
                self.num_experts
            )
            num_tokens_per_local_expert = num_local_tokens_per_expert

            # A synchronization is needed before the returns
            # to get the `num_tokens_per_local_expert` CPU value.
            self._maybe_update_cuda_sync_point("before_finish")

        if self.num_local_experts > 1:
            # [tp_size * ep_size, num_local_experts]. Represents the number of tokens sent
            # to each local expert by all ranks.
            self.num_global_tokens_per_local_expert = num_global_tokens_per_local_expert.view(
                -1, self.num_local_experts
            )
            if not self.config.moe_permute_fusion:
                # A synchronization is needed before permutation 2
                # to get the `num_global_tokens_per_local_expert` CPU value.
                self._maybe_update_cuda_sync_point("before_permutation_2")

        assert (
            self.cuda_sync_point_priority[self.cuda_dtoh_point]
            <= self.cuda_sync_point_priority[self.cuda_sync_point]
        ), "cuda_sync_point must be after cuda_dtoh_point."
        return num_tokens_per_local_expert

    def dispatch_preprocess(
        self, hidden_states: torch.Tensor, routing_map: torch.Tensor, probs: torch.Tensor
    ):
        """Prepares hidden states and probabilities for dispatch.

        This method reshapes the hidden states, computes communication metadata,
        and permutes the tokens and probabilities before the All-to-All communication.

        Args:
            hidden_states (torch.Tensor): Input token embeddings.
            routing_map (torch.Tensor): The mapping of tokens to experts.
            probs (torch.Tensor): Routing probabilities.

        Returns:
            A tuple of permuted hidden states and probabilities.
        """
        # Preprocess: Get the metadata for communication, permutation and computation operations.
        self.hidden_shape = hidden_states.shape
        self.probs = probs
        self.routing_map = routing_map
        assert probs.dim() == 2, "Expected 2D tensor for probs"
        assert routing_map.dim() == 2, "Expected 2D tensor for token2expert mask"
        assert routing_map.dtype == torch.bool, "Expected bool tensor for mask"
        hidden_states = hidden_states.view(-1, self.hidden_shape[-1])

        if self.config.moe_router_padding_for_quantization:
            pad_multiple = get_align_size_for_quantization(self.config)
            if is_experimental_enabled() and self.config.moe_permute_fusion:
                self.routing_map = fused_pad_routing_map(self.routing_map, pad_multiple)
            else:
                self.routing_map = pad_routing_map(self.routing_map, pad_multiple)
        self.tokens_per_expert = self.preprocess(self.routing_map)

        if self.shared_experts is not None:
            self.shared_experts.pre_forward_comm(hidden_states.view(self.hidden_shape))

        # Permutation 1: input to AlltoAll input
        self.tokens_per_expert = self._maybe_dtoh_and_synchronize(
            "before_permutation_1", self.tokens_per_expert
        )
        self.hidden_shape_before_permute = hidden_states.shape
        (
            permutated_local_input_tokens,
            permuted_probs,
            self.reversed_local_input_permutation_mapping,
        ) = permute(
            hidden_states,
            self.routing_map,
            probs=probs,
            num_out_tokens=self.num_out_tokens,
            fused=self.config.moe_permute_fusion,
            drop_and_pad=self.drop_and_pad,
        )
        return permutated_local_input_tokens, permuted_probs

    def token_dispatch(self, permutated_local_input_tokens, permuted_probs):
        """
        Perform all-to-all communication for dispatching tokens.

        This method performs the all-to-all communication step to dispatch tokens across
        expert parallel ranks. It synchronizes metadata at the appropriate point before
        performing the communication.

        Args:
            permutated_local_input_tokens (torch.Tensor): Pre-permuted input tokens.
            permuted_probs (torch.Tensor): Pre-permuted probabilities.

        Returns:
            A tuple of tokens and probabilities after All-to-All.
        """
        # Perform expert parallel AlltoAll communication
        self.tokens_per_expert = self._maybe_dtoh_and_synchronize(
            "before_ep_alltoall", self.tokens_per_expert
        )
        global_input_tokens = all_to_all(
            self.ep_group, permutated_local_input_tokens, self.output_splits, self.input_splits
        )
        global_probs = all_to_all(
            self.ep_group, permuted_probs, self.output_splits, self.input_splits
        )

        return global_input_tokens, global_probs

    def dispatch_postprocess(self, global_input_tokens, global_probs):
        """Post-processes tokens after All-to-All communication.

        This involves an All-Gather in the tensor parallel dimension and sorting
        tokens by expert if there are multiple local experts.

        Args:
            global_input_tokens (torch.Tensor): Tokens after All-to-All.
            global_probs (torch.Tensor): Probabilities after All-to-All.

        Returns:
            A tuple of processed tokens, token counts per expert, and processed probabilities.
        """
        if self.shared_experts is not None:
            self.shared_experts.linear_fc1_forward_and_act(global_input_tokens)

        if self.tp_size > 1:
            if self.output_splits_tp is None:
                output_split_sizes = None
            else:
                output_split_sizes = self.output_splits_tp.tolist()
            global_input_tokens = gather_from_sequence_parallel_region(
                global_input_tokens, group=self.tp_group, output_split_sizes=output_split_sizes
            )
            global_probs = gather_from_sequence_parallel_region(
                global_probs, group=self.tp_group, output_split_sizes=output_split_sizes
            )

        # Permutation 2: Sort tokens by local expert.
        self.tokens_per_expert = self._maybe_dtoh_and_synchronize(
            "before_permutation_2", self.tokens_per_expert
        )
        if self.num_local_experts > 1:
            if self.drop_and_pad:
                global_input_tokens = (
                    global_input_tokens.view(
                        self.tp_size * self.ep_size,
                        self.num_local_experts,
                        self.capacity,
                        *global_input_tokens.size()[1:],
                    )
                    .transpose(0, 1)
                    .contiguous()
                    .flatten(start_dim=0, end_dim=2)
                )
                global_probs = (
                    global_probs.view(
                        self.tp_size * self.ep_size,
                        self.num_local_experts,
                        self.capacity,
                        *global_probs.size()[1:],
                    )
                    .transpose(0, 1)
                    .contiguous()
                    .flatten(start_dim=0, end_dim=2)
                )
            else:
                global_input_tokens, global_probs = sort_chunks_by_idxs(
                    global_input_tokens,
                    self.num_global_tokens_per_local_expert.ravel(),
                    self.sort_input_by_local_experts,
                    probs=global_probs,
                    fused=self.config.moe_permute_fusion,
                )

        tokens_per_expert = self._maybe_dtoh_and_synchronize(
            "before_finish", self.tokens_per_expert
        )
        self.tokens_per_expert = None
        return global_input_tokens, tokens_per_expert, global_probs

    def combine_preprocess(self, hidden_states):
        """Prepares hidden states for token combination after expert computations.

        This may involve un-sorting tokens and a Reduce-Scatter in the tensor
        parallel dimension.
        """
        # Unpermutation 2: Unsort tokens by local expert.
        if self.num_local_experts > 1:
            if self.drop_and_pad:
                hidden_states = (
                    hidden_states.view(
                        self.num_local_experts,
                        self.tp_size * self.ep_size,
                        self.capacity,
                        *hidden_states.size()[1:],
                    )
                    .transpose(0, 1)
                    .contiguous()
                    .flatten(start_dim=0, end_dim=2)
                )
            else:
                hidden_states, _ = sort_chunks_by_idxs(
                    hidden_states,
                    self.num_global_tokens_per_local_expert.T.ravel(),
                    self.restore_output_by_local_experts,
                    fused=self.config.moe_permute_fusion,
                )

        if self.tp_size > 1:
            if self.output_splits_tp is None:
                input_split_sizes = None
            else:
                input_split_sizes = self.output_splits_tp.tolist()
            hidden_states = reduce_scatter_to_sequence_parallel_region(
                hidden_states.to(self.probs.dtype),
                group=self.tp_group,
                input_split_sizes=input_split_sizes,
            ).to(hidden_states.dtype)

        return hidden_states

    def token_combine(
        self,
        hidden_states: torch.Tensor,
        async_finish: bool = True,
        allocate_on_comm_stream: bool = True,
    ):
        """Executes fused un-permutation and communication using DeepEP kernels.

        This method performs the inverse AlltoAll communication operation to collect expert
        outputs from their processing ranks and redistribute them back to the ranks that
        originally held the corresponding tokens. This completes the expert processing
        communication pattern and prepares tokens for final unpermutation.

        Args:
            hidden_states (torch.Tensor): Expert outputs ready for combination
            async_finish (bool): Whether to use asynchronous communication completion
            allocate_on_comm_stream (bool): Whether to allocate buffers on communication stream

        Returns:
            Tokens after the All-to-All communication for combining.
        """
        # Perform expert parallel AlltoAll communication
        # hidden_states: [SEQL, H] -> [SEQL, H/TP]
        permutated_local_input_tokens = all_to_all(
            self.ep_group, hidden_states, self.input_splits, self.output_splits
        )
        return permutated_local_input_tokens

    def combine_postprocess(self, permutated_local_input_tokens):
        """Finalizes token reconstruction with un-permutation and reshaping.

        This method un-permutes the tokens back to their original order,
        reshapes the tensor to its original shape, and adds the shared
        expert output if enabled.

        Args:
            permutated_local_input_tokens (torch.Tensor): Permuted hidden states from token combine.

        Returns:
            The final MoE layer output reshaped to its original dimensions.
        """
        if self.shared_experts is not None:
            self.shared_experts.linear_fc2_forward(permutated_local_input_tokens)
            self.shared_experts.post_forward_comm()

        # Unpermutation 1: AlltoAll output to output
        output = unpermute(
            permutated_local_input_tokens,
            self.reversed_local_input_permutation_mapping,
            restore_shape=self.hidden_shape_before_permute,
            routing_map=self.routing_map,
            fused=self.config.moe_permute_fusion,
            drop_and_pad=self.drop_and_pad,
        )

        # Reshape the output tensor
        output = output.view(self.hidden_shape)

        # Add shared experts output
        if self.shared_experts is not None:
            shared_expert_output = self.shared_experts.get_output()
            output += shared_expert_output
        return output

    def _maybe_update_cuda_sync_point(self, point: str):
        """
        Update the CUDA sync point if the priority of the new point is higher than the current
        sync point, which means the new point is reached earlier than the current sync point.
        """
        if (
            self.cuda_sync_point_priority[point]
            < self.cuda_sync_point_priority[self.cuda_sync_point]
        ):
            self.cuda_sync_point = point

    def _maybe_dtoh_and_synchronize(
        self, point: str, tokens_per_expert: torch.Tensor = None
    ) -> torch.Tensor:
        """
        Move all possible GPU tensors to CPU and make a synchronization at the expected point.
        """
        if not self.drop_and_pad:
            if point == self.cuda_dtoh_point:
                # Move all possible GPU tensors to CPU at self.cuda_dtoh_point.
                on_side_stream = torch.cuda.current_stream() != self.cuda_dtoh_stream
                if on_side_stream:
                    self.cuda_dtoh_stream.wait_stream(torch.cuda.current_stream())
                with torch.cuda.stream(self.cuda_dtoh_stream):
                    # TODO: use MemcpyBatchAsync instead.
                    tokens_per_expert = maybe_move_tensor_to_cpu(
                        tokens_per_expert, record_stream=on_side_stream
                    )
                    self.input_splits = maybe_move_tensor_to_cpu(
                        self.input_splits, as_numpy=True, record_stream=on_side_stream
                    )
                    self.output_splits = maybe_move_tensor_to_cpu(
                        self.output_splits, as_numpy=True, record_stream=on_side_stream
                    )
                    self.output_splits_tp = maybe_move_tensor_to_cpu(
                        self.output_splits_tp, as_numpy=True, record_stream=on_side_stream
                    )
                    self.num_out_tokens = maybe_move_tensor_to_cpu(
                        self.num_out_tokens, record_stream=on_side_stream
                    )
                    if self.num_local_experts > 1 and not self.config.moe_permute_fusion:
                        self.num_global_tokens_per_local_expert = maybe_move_tensor_to_cpu(
                            self.num_global_tokens_per_local_expert, record_stream=on_side_stream
                        )
                self.d2h_event = self.cuda_dtoh_stream.record_event()

            if point == self.cuda_sync_point:
                # Synchronize with the DtoH stream at self.cuda_sync_point.
                self.d2h_event.synchronize()

        return tokens_per_expert


class _DispatchManager(ABC):
    """
    A manager class to handle dispatch and combine processes for MoE models.

    DispatcherManager handles token dispatching according to the routing_map of format
    [num_local_tokens, world_size, num_instances]. The routing_map is a 3D tensor where each
    element indicates whether a token should be sent to a specific rank.

    num_instances is the maximum number of tokens instances dispatched into a target rank, it
    can be the number of local experts, or the size of sub_group.
    """

    @abstractmethod
    def setup_metadata(self, routing_map: torch.Tensor, probs: torch.Tensor):
        """Set up metadata of routing_map and probs."""
        pass

    @abstractmethod
    def dispatch(self, hidden_states: torch.Tensor) -> torch.Tensor:
        """Dispatch the hidden_states according to the routing_map."""
        pass

    @abstractmethod
    def combine(self, hidden_states: torch.Tensor) -> torch.Tensor:
        """Combine the hidden_states after expert processing."""
        pass

    @abstractmethod
    def get_permuted_hidden_states_by_experts(self, hidden_states: torch.Tensor) -> torch.Tensor:
        """Get the permuted hidden states by instances."""
        pass

    @abstractmethod
    def get_restored_hidden_states_by_experts(self, hidden_states: torch.Tensor) -> torch.Tensor:
        """Get the restored hidden states by instances."""
        pass


class _HybridEPManager(_DispatchManager):
    """
    A manager class to handle fused all-to-all communication processes for MoE models using
    HybridEP backend. See https://github.com/deepseek-ai/DeepEP/tree/hybrid-ep for more details.

    The workflow of the HybridEP dispatcher is:
    (1) setup_metadata(): Process routing map and probabilities to prepare dispatch metadata
    (2) dispatch():
        - Permute tokens for communication, perform all-to-all communication,
        and permute tokens for experts in single step
    (3) combine():
        - Unpermute tokens for communication, perform all-to-all communication,
        and unpermute tokens for attention in single step
    """

    def __init__(
        self,
        group: torch.distributed.ProcessGroup,
        num_local_experts: int,
        num_experts: int,
        config: TransformerConfig,
    ):
        """
        Initialize the HybridEP dispatcher.

        Args:
            group (torch.distributed.ProcessGroup): The process group to use for communication.
                This should be the ETPxEP group.
            num_local_experts (int): The number of local experts.
            num_experts (int): The total number of experts in the group.
            config (TransformerConfig): The configuration for the transformer model.
        """
        self.group = group
        self.num_local_experts = num_local_experts
        self.num_experts = num_experts
        self.config = config
        self.permute_fusion = config.moe_permute_fusion
        self.capacity_factor = config.moe_expert_capacity_factor
        # Drop and pad the input to capacity.
        self.drop_and_pad = self.config.moe_pad_expert_input_to_capacity
        if self.drop_and_pad:
            assert self.capacity_factor is not None
        self.capacity = None
        # The up-bound for the number of tokens after dispatch op, -1 means no up-bound,
        # which will cause a CPU sync
        self.num_dispatched_tokens = None
        # Actually the sum of tokens_per_expert, the up-bound for the number of tokens
        # after permute op, -1 means no up-bound, will cause a CPU sync
        self.num_permuted_tokens = None

        # Metadata
        self.token_probs: Optional[torch.Tensor] = None
        # Handle used for combine operation
        self.handle = None
        # Used for padding the output for each expert
        self.pad_multiple = None

        if hybrid_ep_dispatch is None:
            raise ImportError(
                "HybridEP is not installed. Please install HybridEP package from "
                "https://github.com/deepseek-ai/DeepEP/tree/hybrid-ep."
            )

    def setup_metadata(self, routing_map: torch.Tensor, probs: torch.Tensor):
        num_tokens = routing_map.shape[0]
        self.routing_map = routing_map.reshape(num_tokens, self.num_experts)
        self.token_probs = probs.reshape(num_tokens, self.num_experts)
        # Compute the capacity for each expert at the drop_and_pad mode
        if self.drop_and_pad:
            num_out_tokens = num_tokens * self.config.moe_router_topk
            # Drop and pad the input to capacity.
            self.capacity = get_capacity(
                num_tokens=num_out_tokens,
                num_experts=self.num_experts,
                capacity_factor=self.capacity_factor,
            )
            # We cannot predict the actual number of tokens after the dispatch op,
            # so we set it to the worst case in drop_and_pad mode
            self.num_dispatched_tokens = self.capacity * self.group.size() * self.num_local_experts
            # In drop_and_pad mode, the number of tokens after the permute op
            # can be computed on the CPU
            self.num_permuted_tokens = self.num_dispatched_tokens
            self.tokens_per_expert = torch.full(
                (self.num_local_experts,), self.capacity * self.group.size(), dtype=torch.long
            )

    def dispatch(
        self,
        hidden_states: torch.Tensor,
        async_finish: bool = True,
        allocate_on_comm_stream: bool = True,
    ) -> torch.Tensor:
        # HybridEP only supports float32 probs
        if self.token_probs.dtype != torch.float32:
            if self.token_probs.dtype in [torch.bfloat16, torch.float16]:
                logger.warning(
                    "HybridEP only supports float32 probs, please set --moe-router-dtype=fp32"
                )
            self.token_probs = self.token_probs.float()  # downcast or upcast
        if self.config.fp8 or self.config.fp4:
            self.pad_multiple = get_align_size_for_quantization(self.config)
        dispatched_hidden, self.dispatched_probs, _, tokens_per_expert, self.handle = (
            hybrid_ep_dispatch(
                x=hidden_states,
                routing_map=self.routing_map,
                probs=self.token_probs,
                group=self.group,
                num_local_experts=self.num_local_experts,
                num_sms_dispatch_api=self.config.moe_hybridep_num_sms,
                num_sms_combine_api=self.config.moe_hybridep_num_sms,
                num_dispatched_tokens=self.num_dispatched_tokens,
                num_permuted_tokens=self.num_permuted_tokens,
                pad_multiple=self.pad_multiple,
            )
        )

        if not self.drop_and_pad:
            self.tokens_per_expert = tokens_per_expert
            # self.num_permuted_tokens is necessary to allocate the output tensor for permute
            self.num_permuted_tokens = self.tokens_per_expert.sum()

        return dispatched_hidden

    def combine(
        self,
        hidden_states: torch.Tensor,
        async_finish: bool = True,
        allocate_on_comm_stream: bool = True,
    ) -> torch.Tensor:
        hidden_states = hybrid_ep_combine(
            x=hidden_states,
            handle=self.handle,
            num_dispatched_tokens=self.num_dispatched_tokens,
            num_permuted_tokens=self.num_permuted_tokens,
            pad_multiple=self.pad_multiple,
        )
<<<<<<< HEAD
        # Release the used handle/num_permuted_tokens which could change in each iteration.
        # For drop_and_pad mode, we don't need to reset the num_permuted_tokens and
        # num_dispatched_tokens, because their values never change.
        self.handle = None
        if not self.drop_and_pad:
            self.num_permuted_tokens = None
            self.num_dispatched_tokens = None
=======
        # Release the used handle/num_permuted_tokens which could change in each iteration
        self.handle = None
        self.num_permuted_tokens = None
        self.num_dispatched_tokens = None
>>>>>>> 6cc29a20
        return hidden_states

    def get_permuted_hidden_states_by_experts(self, hidden_states: torch.Tensor) -> torch.Tensor:
        return hidden_states, self.dispatched_probs

    def get_restored_hidden_states_by_experts(self, hidden_states: torch.Tensor) -> torch.Tensor:
        return hidden_states

    def get_number_of_tokens_per_expert(self) -> torch.Tensor:
        '''
        Get the number of tokens per expert.
        '''
        return self.tokens_per_expert


class _DeepepManager(_DispatchManager):
    """
    A manager class to handle fused all-to-all communication processes for MoE models using
    DeepEP backend. See https://github.com/deepseek-ai/deepep for more details.

    The workflow of the DeepEP dispatcher is:
    (1) setup_metadata(): Process routing map and probabilities to prepare dispatch metadata
    (2) dispatch():
        - Use fused kernel to permute tokens and perform all-to-all communication in single step
    (3) get_permuted_hidden_states_by_instances():
        - Convert routing map and probabilities to multihot format
        - Permute tokens using fused kernel
    (4) get_restored_hidden_states_by_instances():
        - Reverse permutation using fused kernel
    (5) combine():
        - Reverse process using fused kernel to unpermute and perform all-to-all in single step

    This implementation uses fused communication kernels (fused_dispatch/fused_combine) that
    combine permutation and communication operations for improved efficiency compared to
    separate permute+alltoall steps.
    """

    def __init__(
        self,
        group: torch.distributed.ProcessGroup,
        num_local_experts: int,
        router_topk: int,
        num_experts: int,
        config: TransformerConfig,
    ):
        """
        Initialize the DeepEP dispatcher.

        Args:
            group (torch.distributed.ProcessGroup): The process group to use for communication.
                This should be the ETPxEP group.
            num_local_experts (int): The number of local experts.
            router_topk (int): The number of experts for each token to select.
            num_experts (int): The total number of experts in the group.
            config (TransformerConfig): The configuration for the transformer model.
        """
        self.group = group
        self.num_local_experts = num_local_experts
        self.config = config

        self.router_topk = router_topk
        self.num_experts = num_experts
        self.router_dtype = config.moe_router_dtype
        self.capacity_factor = config.moe_expert_capacity_factor
        self.permute_fusion = config.moe_permute_fusion

        # Metadata
        self.token_indices: Optional[torch.Tensor] = None
        self.token_probs: Optional[torch.Tensor] = None
        # Handle used for combine operation
        self.handle = None

        if fused_dispatch is None:
            raise ImportError(
                "DeepEP is not installed. Please install DeepEP package from "
                "https://github.com/deepseek-ai/deepep."
            )
        set_deepep_num_sms(config.moe_deepep_num_sms)

    def setup_metadata(self, routing_map: torch.Tensor, probs: torch.Tensor):
        num_tokens = routing_map.shape[0]

        routing_map = routing_map.reshape(num_tokens, self.num_experts)
        probs = probs.reshape(num_tokens, self.num_experts)
        # Convert the format of routing map from multihot to indices.
        self.token_probs, self.token_indices = torch.topk(probs, self.router_topk, dim=-1)
        # Mask the indices of dropped tokens with -1
        if self.capacity_factor is not None:
            mask = self.token_probs == 0
            self.token_indices = self.token_indices.masked_fill(mask, -1)

    def dispatch(
        self,
        hidden_states: torch.Tensor,
        async_finish: bool = False,
        allocate_on_comm_stream: bool = False,
    ) -> torch.Tensor:
        # DeepEP only supports float32 probs
        if self.token_probs.dtype != torch.float32:
            if self.token_probs.dtype in [torch.bfloat16, torch.float16]:
                logger.warning(
                    "DeepEP only supports float32 probs, please set --moe-router-dtype=fp32"
                )
            self.token_probs = self.token_probs.float()  # downcast or upcast
        hidden_states, dispatched_indices, dispatched_probs, num_tokens_per_expert, handle = (
            fused_dispatch(
                hidden_states,
                self.token_indices,
                self.token_probs,
                self.num_experts,
                self.group,
                async_finish=async_finish,
                allocate_on_comm_stream=allocate_on_comm_stream,
            )
        )
        self.handle = handle
        self.tokens_per_expert = num_tokens_per_expert
        self.dispatched_indices = dispatched_indices
        self.dispatched_probs = dispatched_probs

        return hidden_states

    def _indices_to_multihot(self, indices, probs):
        """
        Converts a tensor of indices to a multihot vector.

        Args:
            indices (torch.Tensor): [num_tokens, topk] token indices, where -1 means masked out.
            probs (torch.Tensor): [num_tokens, topk] token probabilities.

        Returns:
            A tuple of (routing_map, probs), where routing_map is the multihot vector
            and probs is the multihot probabilities.
        """
        batch_size = indices.shape[0]
        multihot_routing_map = torch.zeros(
            (batch_size, self.num_local_experts), dtype=torch.long, device=indices.device
        )

        multihot_probs = torch.zeros(
            (batch_size, self.num_local_experts), dtype=torch.float, device=indices.device
        )

        mask = indices != -1
        valid_indices = indices[mask]
        row_indices = torch.arange(batch_size, device=indices.device).repeat_interleave(
            mask.sum(dim=1)
        )
        multihot_routing_map[row_indices, valid_indices] = 1
        multihot_probs[row_indices, valid_indices] = probs[mask]
        return multihot_routing_map.bool(), multihot_probs

    def get_number_of_tokens_per_expert(self) -> torch.Tensor:
        """
        Get the number of tokens per expert.
        """
        return self.tokens_per_expert

    def combine(
        self,
        hidden_states: torch.Tensor,
        async_finish: bool = False,
        allocate_on_comm_stream: bool = False,
    ) -> torch.Tensor:
        hidden_states, _ = fused_combine(
            hidden_states,
            self.group,
            self.handle,
            async_finish=async_finish,
            allocate_on_comm_stream=allocate_on_comm_stream,
        )
        # Release the handle after combine operation
        self.handle = None
        return hidden_states

    def _pad_routing_map(
        self, routing_map: torch.Tensor, tokens_per_expert: torch.Tensor
    ) -> Tuple[torch.Tensor, torch.Tensor]:
        """
        Pad the routing map to the nearest multiple of the pad_multiple.
        """
        pad_multiple = get_align_size_for_quantization(self.config)

        num_input_tokens = routing_map.shape[0]
        target_tokens_per_expert = (
            torch.ceil(tokens_per_expert / pad_multiple) * pad_multiple
        ).long()

        # Check if there are enough tokens to pad
        enough_tokens_to_pad = torch.all(target_tokens_per_expert <= num_input_tokens)
        if not enough_tokens_to_pad:
            logger.warning(
                "Not enough tokens to pad. The total number of tokens received in this rank "
                "is smaller than the target number of tokens for each expert. "
                "Falling back to explicit padding within GroupedMLP"
            )
        else:
            if is_experimental_enabled() and self.permute_fusion:
                from megatron.core.fusions.fused_pad_routing_map import fused_pad_routing_map

                routing_map = fused_pad_routing_map(routing_map, pad_multiple)
            else:
                routing_map = pad_routing_map(routing_map, pad_multiple)
            tokens_per_expert = target_tokens_per_expert
        return routing_map, tokens_per_expert

    def get_permuted_hidden_states_by_experts(self, hidden_states: torch.Tensor) -> torch.Tensor:
        if is_experimental_enabled() and self.permute_fusion:
            self.dispatched_routing_map, self.dispatched_probs = fused_indices_to_multihot(
                self.dispatched_indices, self.dispatched_probs, self.num_local_experts
            )
        else:
            self.dispatched_routing_map, self.dispatched_probs = self._indices_to_multihot(
                self.dispatched_indices, self.dispatched_probs
            )
        if self.config.moe_router_padding_for_quantization:
            self.dispatched_routing_map, self.tokens_per_expert = self._pad_routing_map(
                self.dispatched_routing_map, self.tokens_per_expert
            )

        self.hidden_shape_before_permute = hidden_states.shape
        assert self.dispatched_probs.dtype == torch.float32, "DeepEP only supports float32 probs"
        hidden_states, permuted_probs, self.reversed_mapping_for_combine = permute(
            hidden_states,
            self.dispatched_routing_map,
            probs=self.dispatched_probs,
            num_out_tokens=self.tokens_per_expert.sum().item(),
            fused=self.permute_fusion,
        )
        if self.router_dtype == "fp64":
            permuted_probs = permuted_probs.to(torch.float64)
        return hidden_states, permuted_probs

    def get_restored_hidden_states_by_experts(self, hidden_states: torch.Tensor) -> torch.Tensor:
        hidden_states = unpermute(
            hidden_states,
            self.reversed_mapping_for_combine,
            restore_shape=self.hidden_shape_before_permute,
            routing_map=self.dispatched_routing_map,
            fused=self.permute_fusion,
        )
        return hidden_states


class MoEFlexTokenDispatcher(MoETokenDispatcher):
    """A flexible token dispatcher that abstracts the underlying tensor and expert
    parallelism. It uses a single communication group over all TP and EP ranks,
    making the dispatch logic independent of the specific parallelism strategy.
    """

    def __init__(
        self,
        num_local_experts: int,
        local_expert_indices: List[int],
        config: TransformerConfig,
        pg_collection: Optional[ProcessGroupCollection] = None,
    ):
        """
        Initialize the Flex token dispatcher.

        Args:
            num_local_experts (int): Number of local experts on the current device.
            local_expert_indices (List[int]): Indices of local experts on the current device.
            config (TransformerConfig): Configuration for the transformer model.
            pg_collection (ProcessGroupCollection, optional): Process groups for MoE operations.
        """
        super().__init__(config=config, pg_collection=pg_collection)

        self.num_local_experts = num_local_experts
        self.local_expert_indices = local_expert_indices
        assert self.tp_size * self.ep_size > 1, "Flex token dispatcher requires TPxEP > 1"
        if self.config.moe_flex_dispatcher_backend == "deepep":
            self._comm_manager = _DeepepManager(
                group=self.tp_ep_group,
                num_local_experts=self.num_local_experts,
                router_topk=self.tp_size * self.config.moe_router_topk,
                num_experts=self.tp_size * self.config.num_moe_experts,
                config=self.config,
            )
<<<<<<< HEAD
            self.cudagraph_attrs = ['_comm_manager.token_probs', '_comm_manager.token_indices']
=======
>>>>>>> 6cc29a20
        elif self.config.moe_flex_dispatcher_backend == "hybridep":
            self._comm_manager = _HybridEPManager(
                group=self.tp_ep_group,
                num_local_experts=self.num_local_experts,
                num_experts=self.tp_size * self.config.num_moe_experts,
                config=self.config,
            )
<<<<<<< HEAD
            self.cudagraph_attrs = ['_comm_manager.token_probs', '_comm_manager.routing_map']
=======
>>>>>>> 6cc29a20
        else:
            raise ValueError(
                f"Invalid backend: {self.config.moe_flex_dispatcher_backend}"
                "Please set --moe-flex-dispatcher-backend=deepep or "
                "--moe-flex-dispatcher-backend=hybridep"
            )

    def set_shared_experts(self, shared_experts):
        raise NotImplementedError(
            "Shared expert overlap is not supported in Flex Token Dispatcher."
        )

    def _initialize_metadata(self, routing_map: torch.Tensor, probs: torch.Tensor) -> torch.Tensor:
        """
        Initialize the routing map and probs to a unified format covering the TPxEP group.
        This design decouples the communication group from underlying model parallelism groups,
        such that the communication strategy of tokens can be agnostic of TP size and EP size.

        This function expands the routing_map from shape [num_local_tokens, num_experts] to
        [num_local_tokens, world_size, num_local_experts]. Each element in the routing_map
        indicates whether a token should be sent to a specific rank. Specifically, the
        routing_map is replicated across TP group since each TP ranks in a TP group should
        receive the same tokens.
        """
        num_local_tokens = routing_map.shape[0]
        world_size = self.tp_size * self.ep_size
        # Organize routing map and probs to [num_local_tokens, world_size, num_local_experts]
        routing_map = (
            routing_map.reshape(num_local_tokens, self.ep_size, 1, self.num_local_experts)
            .expand(-1, -1, self.tp_size, -1)
            .reshape(num_local_tokens, world_size, self.num_local_experts)
        ).contiguous()
        probs = (
            probs.reshape(num_local_tokens, self.ep_size, 1, self.num_local_experts)
            .expand(-1, -1, self.tp_size, -1)
            .reshape(num_local_tokens, world_size, self.num_local_experts)
        ).contiguous()
        return routing_map, probs

    @jit_fuser
    def dispatch_preprocess(
        self, hidden_states: torch.Tensor, routing_map: torch.Tensor, probs: torch.Tensor
    ):
        """Initializes routing metadata and prepares tensors for fused dispatch.

        This method reshapes input tensors and processes routing information into a
        unified format, where the routing map is expanded to cover the TPxEP communication domain,
        enabling the token dispatch logic to be agnostic to parallelism strategies.

        Args:
            hidden_states (torch.Tensor): Input hidden states to be processed
            routing_map (torch.Tensor): Map indicating which expert each token should be routed to
            probs (torch.Tensor): Routing probabilities for each token-expert pair

        Returns:
            A tuple of reshaped hidden states and token probabilities.
        """
        self.hidden_shape = hidden_states.shape
        hidden_states = hidden_states.view(-1, self.hidden_shape[-1])

        # Initialize metadata
        routing_map, probs = self._initialize_metadata(routing_map, probs)

        self._comm_manager.setup_metadata(routing_map, probs)
        return hidden_states, self._comm_manager.token_probs

    def token_dispatch(
        self,
        hidden_states: torch.Tensor,
        probs: torch.Tensor = None,
        async_finish: bool = True,
        allocate_on_comm_stream: bool = True,
    ):
        """
        Execute fused permutation and AlltoAll communication.

        This method currently leverages DeepEP's fused dispatch kernel, which combines token
        permutation and AlltoAll communication into a single optimized operation.
        The fused approach reduces memory bandwidth requirements and enables better
        overlap between computation and communication operations.

        Args:
            hidden_states (torch.Tensor): Preprocessed hidden states to be dispatched
            probs (torch.Tensor): Routing probabilities (unused in current implementation)
            async_finish (bool): Whether to use asynchronous communication completion
            allocate_on_comm_stream (bool): Whether to allocate buffers on communication stream

        Returns:
            A tuple of dispatched tokens and probabilities.
        """
        return (
            self._comm_manager.dispatch(hidden_states, async_finish, allocate_on_comm_stream),
            self._comm_manager.dispatched_probs,
        )

    def dispatch_postprocess(self, hidden_states: torch.Tensor, probs: torch.Tensor):
        """Converts dispatched tokens to a per-expert format for expert processing.

        This method transforms the output of the fused dispatch into the tensor
        organization required for the expert computation.

        Args:
            hidden_states (torch.Tensor): Hidden states after fused dispatch
            probs (torch.Tensor): Routing probabilities after fused dispatch

        Returns:
            A tuple of permuted tokens, token counts per expert, and permuted probabilities.
        """
        global_input_tokens, permuted_probs = (
            self._comm_manager.get_permuted_hidden_states_by_experts(hidden_states)
        )
        tokens_per_expert = self._comm_manager.get_number_of_tokens_per_expert()
        return global_input_tokens, tokens_per_expert, permuted_probs

    def combine_preprocess(self, hidden_states: torch.Tensor):
        """Pre-processes hidden states before combining them after expert processing.

        This method restores the hidden states to their original ordering before expert processing
        by using the communication manager's restoration function.
        """
        hidden_states = self._comm_manager.get_restored_hidden_states_by_experts(hidden_states)
        return hidden_states

    def token_combine(
        self,
        hidden_states: torch.Tensor,
        async_finish: bool = True,
        allocate_on_comm_stream: bool = True,
    ):
        """Executes fused un-permutation and communication using DeepEP kernels.

        This is the inverse of the `token_dispatch` operation.

        Args:
            hidden_states (torch.Tensor): Expert outputs ready for combination
            async_finish (bool): Whether to use asynchronous communication completion
            allocate_on_comm_stream (bool): Whether to allocate buffers on communication stream

        Returns:
            Combined tokens after fused un-permutation and communication.
        """
        return self._comm_manager.combine(hidden_states, async_finish, allocate_on_comm_stream)

    def combine_postprocess(self, hidden_states: torch.Tensor):
        """
        Restores the original tensor shape and finalizes the MoE layer output.

        This method performs the final step of the MoE token processing pipeline
        by reshaping the combined tokens back to their original input dimensions.

        Args:
            hidden_states (torch.Tensor): Combined tokens.

        Returns:
            The final MoE layer output reshaped to its original dimensions.
        """
        return hidden_states.view(self.hidden_shape)<|MERGE_RESOLUTION|>--- conflicted
+++ resolved
@@ -1078,7 +1078,6 @@
             num_permuted_tokens=self.num_permuted_tokens,
             pad_multiple=self.pad_multiple,
         )
-<<<<<<< HEAD
         # Release the used handle/num_permuted_tokens which could change in each iteration.
         # For drop_and_pad mode, we don't need to reset the num_permuted_tokens and
         # num_dispatched_tokens, because their values never change.
@@ -1086,12 +1085,6 @@
         if not self.drop_and_pad:
             self.num_permuted_tokens = None
             self.num_dispatched_tokens = None
-=======
-        # Release the used handle/num_permuted_tokens which could change in each iteration
-        self.handle = None
-        self.num_permuted_tokens = None
-        self.num_dispatched_tokens = None
->>>>>>> 6cc29a20
         return hidden_states
 
     def get_permuted_hidden_states_by_experts(self, hidden_states: torch.Tensor) -> torch.Tensor:
@@ -1371,10 +1364,7 @@
                 num_experts=self.tp_size * self.config.num_moe_experts,
                 config=self.config,
             )
-<<<<<<< HEAD
             self.cudagraph_attrs = ['_comm_manager.token_probs', '_comm_manager.token_indices']
-=======
->>>>>>> 6cc29a20
         elif self.config.moe_flex_dispatcher_backend == "hybridep":
             self._comm_manager = _HybridEPManager(
                 group=self.tp_ep_group,
@@ -1382,10 +1372,7 @@
                 num_experts=self.tp_size * self.config.num_moe_experts,
                 config=self.config,
             )
-<<<<<<< HEAD
             self.cudagraph_attrs = ['_comm_manager.token_probs', '_comm_manager.routing_map']
-=======
->>>>>>> 6cc29a20
         else:
             raise ValueError(
                 f"Invalid backend: {self.config.moe_flex_dispatcher_backend}"
