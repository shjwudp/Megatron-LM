--- conflicted
+++ resolved
@@ -78,6 +78,8 @@
        dimensions.
     """
 
+    data_parallel_sharding_strategy: str = "NO_OP"
+
     grad_scale_func: Callable = None
     """If using loss scaling, this function should take the loss and return the scaled loss. If
        None, no function is called on the loss.
@@ -174,17 +176,11 @@
        Reduce-Scatter splits. Don't care if tp_comm_overlap is False.
     """
 
-<<<<<<< HEAD
-    # Parallelism
-    finalize_model_grads_func: Callable = None
-    data_parallel_sharding_strategy: str = "NO_OP"
-=======
     tp_comm_atomic_rs: bool = False
     """Deprecated from TransformerEngine v1.6.0.
        If true, allows Reduce-Scatter overlap with Fprop GEMM by pipelining the GEMM and
        Reduce-Scatter both done atomically. Don't care if tp_comm_overlap is False.
     """
->>>>>>> 2b92e61d
 
     ###################
     # Pipeline Parallel
