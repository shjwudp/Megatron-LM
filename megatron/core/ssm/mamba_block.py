--- conflicted
+++ resolved
@@ -165,18 +165,6 @@
                 eps=self.config.layernorm_epsilon,
             )
 
-<<<<<<< HEAD
-        if self.config.perform_initialization:
-            self.apply(
-                partial(
-                    _init_weights,
-                    n_layer=self.config.num_layers,
-                    initializer_range=self.config.init_method_std,
-                )
-            )
-
-=======
->>>>>>> 6cc29a20
     def _select_layers_for_pipeline_parallel(self, layer_type_list):
         num_layers_per_pipeline_rank = self.config.num_layers // self.pp_group.size()
 
