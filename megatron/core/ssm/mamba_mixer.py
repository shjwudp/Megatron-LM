# Copyright (c) 2024, NVIDIA CORPORATION. All rights reserved.
# Copyright (c) 2024, Tri Dao, Albert Gu.

# Some of this code was adopted from https://github.com/state-spaces/mamba/
# This source code is licensed under the Apache license found in the
# LICENSE file in the root directory of this source tree.

import logging
import math
import warnings
from dataclasses import dataclass, replace
from typing import List, Optional, Tuple, Union

import torch
import torch.nn as nn
import torch.nn.functional as F

from megatron.core import parallel_state
from megatron.core.dist_checkpointing import ShardedTensor
from megatron.core.dist_checkpointing.mapping import ReplicaId, ShardedTensorFactory
from megatron.core.inference.contexts import BaseInferenceContext, DynamicInferenceContext
from megatron.core.process_groups_config import ProcessGroupCollection
from megatron.core.tensor_parallel import get_cuda_rng_tracker
from megatron.core.transformer import TransformerConfig
from megatron.core.transformer.module import MegatronModule
from megatron.core.transformer.spec_utils import ModuleSpec, build_module
from megatron.core.transformer.utils import (
    ensure_metadata_has_dp_cp_group,
    make_sharded_tensors_for_checkpoint,
    sharded_state_dict_default,
)
from megatron.core.utils import (
    check_mamba_sequence_packing_support,
    deprecate_inference_params,
    log_single_rank,
    maybe_cat,
)

from .mamba_context_parallel import MambaContextParallel

try:
    from mamba_ssm.ops.triton.selective_state_update import selective_state_update
except ImportError:
    selective_state_update = None

try:
    from causal_conv1d import causal_conv1d_fn, causal_conv1d_update
    from causal_conv1d.causal_conv1d_varlen import causal_conv1d_varlen_states
except ImportError:
    causal_conv1d_fn = None
    causal_conv1d_update = None

try:
    from mamba_ssm.ops.triton.layernorm_gated import RMSNorm as RMSNormGated
    from mamba_ssm.ops.triton.ssd_combined import (
        mamba_chunk_scan_combined,
        mamba_split_conv1d_scan_combined,
    )

    HAVE_MAMBA_SSM = True
except ImportError:
    from unittest.mock import MagicMock

    RMSNormGated = MagicMock()
    HAVE_MAMBA_SSM = False

try:
    from einops import rearrange, repeat

    HAVE_EINOPS = True
except ImportError:
    HAVE_EINOPS = False

logger = logging.getLogger(__name__)


class ExtendedRMSNorm(RMSNormGated):
    """
    RMSNormGated with sharded state dict.
    """

    def sharded_state_dict(self, prefix="", sharded_offsets=(), metadata=None):
        """Sharding along axis 0, bias not sharded"""
        if not hasattr(self, 'tp_group'):
            self.tp_group = parallel_state.get_tensor_model_parallel_group()
        state_dict = self.state_dict(prefix="", keep_vars=True)
        return make_sharded_tensors_for_checkpoint(
            state_dict,
            prefix,
            {"weight": 0},
            sharded_offsets,
            tp_group=self.tp_group,
            dp_cp_group=metadata["dp_cp_group"],
        )


@dataclass
class MambaMixerSubmodules:
    """
    Contains the module specs for the input and output linear layers.
    """

    in_proj: Union[ModuleSpec, type] = None
    out_proj: Union[ModuleSpec, type] = None


class MambaMixer(MegatronModule):
    """
    Args:
        config: The config of the model.
        submodules: Contains the module specs for the input and output linear layers.
        d_model: The hidden size of the model.
        d_state: The state size of the SSM.
        d_conv: The number of channels in the causal convolution.
        conv_init: The initialization range for the causal convolution weights.
        expand: The expansion factor for the SSM.
        headdim: The hidden size of each attention head.
        ngroups: The number of attention heads.
        A_init_range: The initialization range for the attention weights.
        D_has_hdim: Whether the D parameter has the same number of dimensions as the hidden
            state.
        rmsnorm: Whether to use root mean square normalization.
        norm_before_gate: Whether to apply normalization before the gating mechanism.
        dt_min: The minimum value of the dt parameter.
        dt_max: The maximum value of the dt parameter.
        dt_init: The initialization value of the dt parameter.
        dt_scale: The scaling factor for the dt parameter.
        dt_init_floor: The minimum value of the dt parameter after initialization.
        bias: Whether to use bias in the linear layers.
        conv_bias: Whether to use bias in the causal convolution.
        chunk_size: The chunk size for the fused kernel.
        use_mem_eff_path: Whether to use the memory-efficient path for the Mamba model.
        layer_number: The layer number of this Mamba layer.
        pg_collection: The required process groups to use for tensor model parallel and context
            parallel.
    """

    def __init__(
        self,
        config: TransformerConfig,
        submodules: MambaMixerSubmodules,
        d_model,
        d_conv=4,
        conv_init=None,
        expand=2,
        A_init_range=(1, 16),
        D_has_hdim=False,
        rmsnorm=True,
        norm_before_gate=False,
        dt_min=0.001,
        dt_max=0.1,
        dt_init="random",
        dt_scale=1.0,
        dt_init_floor=1e-4,
        bias=False,
        conv_bias=True,
        # Fused kernel and sharding options
        chunk_size=128,
        layer_number=None,
        use_mem_eff_path=None,
        d_state=None,
        headdim=None,
        ngroups=None,
        pg_collection: ProcessGroupCollection = None,
        pp_layer_offset: int = 0,
    ):
        if not HAVE_MAMBA_SSM:
            raise ImportError(
                "MambaSSM is not installed. Please install it with `pip install mamba-ssm`."
            )

        if not HAVE_EINOPS:
            raise ImportError("einops is required by the Mamba model but cannot be imported")

        super().__init__(config)
        self.config = config
        self.d_model = d_model
        self.d_conv = d_conv
        self.conv_init = conv_init
        self.expand = expand
        self.d_inner = int(self.expand * self.d_model)
        self.D_has_hdim = D_has_hdim
        self.rmsnorm = rmsnorm
        self.norm_before_gate = norm_before_gate
        self.chunk_size = chunk_size
        self.layer_number = layer_number
        self.pp_layer_offset = pp_layer_offset
        self.cached_batch_size = None
        assert pg_collection is not None, "pg_collection must be provided for MambaMixer"
        self.pg_collection = pg_collection

        # Check for deprecated arguments and raise warnings
        if use_mem_eff_path is not None:
            warnings.warn(
                "The 'use_mem_eff_path' argument is deprecated and will be removed in the future. "
                "Please use the value from the TransformerConfig object instead.",
                DeprecationWarning,
            )
        if d_state is not None:
            warnings.warn(
                "The 'd_state' argument is deprecated and will be removed in the future. "
                "Please use the value from the TransformerConfig object instead.",
                DeprecationWarning,
            )
        if headdim is not None:
            warnings.warn(
                "The 'headdim' argument is deprecated and will be removed in the future. "
                "Please use the value from the TransformerConfig object instead.",
                DeprecationWarning,
            )
        if ngroups is not None:
            warnings.warn(
                "The 'ngroups' argument is deprecated and will be removed in the future. "
                "Please use the value from the TransformerConfig object instead.",
                DeprecationWarning,
            )

        self.use_mem_eff_path = self.config.use_mamba_mem_eff_path
        self.d_state = self.config.mamba_state_dim
        self.headdim = self.config.mamba_head_dim
        self.ngroups = self.config.mamba_num_groups

        assert self.d_state is not None and self.d_state > 0
        assert self.headdim is not None and self.headdim > 0
        assert self.ngroups is not None and self.ngroups > 0

        if self.config.mamba_num_heads is not None:
            self.nheads = self.config.mamba_num_heads
            assert self.nheads > 0
            self.d_inner = self.nheads * self.headdim
        else:
            assert self.d_inner % self.headdim == 0, "d_inner must be evenly divisible by headdim"
            self.nheads = self.d_inner // self.headdim

        if self.config.fp8:
            assert (2 * self.d_inner + 2 * self.ngroups * self.d_state + self.nheads) % 16 == 0, (
                "For FP8, the innermost dimension of the Mamba layer "
                "input projection output tensor must be a multiple of 16."
            )

        tp_size = self.pg_collection.tp.size()

        # Ensure that each TP rank gets at least one head:
        assert self.nheads % tp_size == 0, "nheads must be evenly divisble by tp_size"
        self.nheads_local_tp = self.nheads // tp_size

        # Note that we do not need to confirm that `d_inner % tp_size == 0` because
        # `d_inner % headdim == 0`, `nheads = d_inner // headdim`, and `nheads % tp_size == 0`
        self.d_inner_local_tp = self.d_inner // tp_size

        # Ensure that each TP rank gets at least one group:
        assert self.ngroups % tp_size == 0, "ngroups must be evenly divisible by tp_size"
        self.ngroups_local_tp = self.ngroups // tp_size

        # Ensure that each group has a positive integer number of heads:
        assert self.nheads % self.ngroups == 0, "nheads must be evenly divisible by ngroups"

        assert not bias
        assert not self.norm_before_gate

        # Assume sequence parallelism: input is already partitioned along the sequence dimension
        self.in_proj = build_module(
            submodules.in_proj,
            self.d_model,
            self.d_inner * 2 + 2 * self.ngroups * self.d_state + self.nheads,  # z x B C dt
            config=self.config,
            init_method=self.config.init_method,
            gather_output=False,
            bias=bias,
            skip_bias_add=False,
            is_expert=False,
            tp_comm_buffer_name="fc1",
            tp_group=self.pg_collection.tp,
        )

        if not self.use_mem_eff_path:
            log_single_rank(
                logger,
                logging.WARNING,
                (
                    "We are not currently using or functionally testing use_mem_eff_path==False "
                    "for training. It may not work as expected."
                ),
            )

        conv_dim = self.d_inner_local_tp + 2 * self.ngroups_local_tp * self.d_state  # x B C
        # weight shape: [conv_dim, 1, d_conv]
        # bias shape: [conv_dim]
        self.conv1d = nn.Conv1d(
            in_channels=conv_dim,
            out_channels=conv_dim,
            bias=conv_bias,
            kernel_size=d_conv,
            groups=conv_dim,
            padding=d_conv - 1,
            device=torch.cuda.current_device(),
            dtype=config.params_dtype,
        )
        setattr(self.conv1d.weight, "tensor_model_parallel", True)
        setattr(self.conv1d.bias, "tensor_model_parallel", True)

        if self.config.perform_initialization and self.conv_init is not None:
            with get_cuda_rng_tracker().fork():
                nn.init.uniform_(self.conv1d.weight, -self.conv_init, self.conv_init)
            else:
                nn.init.kaiming_uniform_(self.conv1d.weight, a=math.sqrt(5))

        self.activation = "silu"
        self.act = nn.SiLU()

<<<<<<< HEAD
        if self.config.perform_initialization:
            with get_cuda_rng_tracker().fork():
                # Initialize dt bias so that F.softplus(dt_bias) is between dt_min and dt_max
                dt = torch.exp(
                    torch.rand(
                        self.nheads_local_tp,
                        device=torch.cuda.current_device(),
                        dtype=config.params_dtype,
                    )
                    * (math.log(dt_max) - math.log(dt_min))
                    + math.log(dt_min)
                ).clamp(min=dt_init_floor)
                # Inverse of softplus: https://github.com/pytorch/pytorch/issues/72759
                inv_dt = dt + torch.log(-torch.expm1(-dt))
        else:
            inv_dt = torch.empty(
                self.nheads_local_tp, device=torch.cuda.current_device(), dtype=config.params_dtype
            )

        self.dt_bias = nn.Parameter(inv_dt)
        # Our initialization would set all Linear.bias to zero,
        # need to mark this one as _no_reinit
        self.dt_bias._no_reinit = True
        # Just to be explicit. Without this we already don't
        # put wd on dt_bias because of the check
        # name.endswith("bias") in param_grouping.py
        self.dt_bias._no_weight_decay = True
        setattr(self.dt_bias, "tensor_model_parallel", True)

        # A parameter
        assert A_init_range[0] > 0 and A_init_range[1] >= A_init_range[0]
        A = torch.empty(
            self.nheads_local_tp, dtype=torch.float32, device=torch.cuda.current_device()
        )
        if self.config.perform_initialization:
            A = A.uniform_(*A_init_range)
        A_log = torch.log(A)  # Keep A_log in fp32
        self.A_log = nn.Parameter(A_log)
        self.A_log._no_weight_decay = True
        setattr(self.A_log, "tensor_model_parallel", True)
=======
        with get_cuda_rng_tracker().fork():
            # Initialize dt bias so that F.softplus(dt_bias) is between dt_min and dt_max
            dt = torch.exp(
                torch.rand(
                    self.nheads_local_tp,
                    device=torch.cuda.current_device(),
                    dtype=config.params_dtype,
                )
                * (math.log(dt_max) - math.log(dt_min))
                + math.log(dt_min)
            ).clamp(min=dt_init_floor)
            # Inverse of softplus: https://github.com/pytorch/pytorch/issues/72759
            inv_dt = dt + torch.log(-torch.expm1(-dt))
            self.dt_bias = nn.Parameter(inv_dt)
            setattr(self.dt_bias, "tensor_model_parallel", True)

            # A parameter
            assert A_init_range[0] > 0 and A_init_range[1] >= A_init_range[0]
            A = torch.empty(
                self.nheads_local_tp, dtype=torch.float32, device=torch.cuda.current_device()
            ).uniform_(*A_init_range)
            A_log = torch.log(A)  # Keep A_log in fp32
            self.A_log = nn.Parameter(A_log)
            setattr(self.A_log, "tensor_model_parallel", True)
>>>>>>> 6cc29a20

        # D "skip" parameter
        self.D = nn.Parameter(
            torch.ones(
                self.d_inner_local_tp if self.D_has_hdim else self.nheads_local_tp,
                device=torch.cuda.current_device(),
            )
        )  # Keep in fp32
        setattr(self.D, "tensor_model_parallel", True)

        if self.rmsnorm:
            assert RMSNormGated is not None
            self.norm = ExtendedRMSNorm(
                self.d_inner_local_tp,
                eps=1e-5,
                group_size=self.d_inner_local_tp // self.ngroups_local_tp,
                norm_before_gate=self.norm_before_gate,
                device=torch.cuda.current_device(),
                dtype=config.params_dtype,
            )
            setattr(self.norm.weight, "tensor_model_parallel", True)

        # Assume sequence parallelism: input is partitioned along d_inner and
        # output is partitioned along the sequence dimension
        self.out_proj = build_module(
            submodules.out_proj,
            self.d_inner,
            self.d_model,
            config=self.config,
            init_method=self.config.output_layer_init_method,
            bias=bias,
            input_is_parallel=True,
            skip_bias_add=True,
            is_expert=False,
            tp_comm_buffer_name="fc2",
            tp_group=self.pg_collection.tp,
        )

        # Regarding `conv1d`.{`weight`, `bias`}, `dt_bias`, `A_log`, and `D`: these are the
        # trainable variables for the current tensor parallel rank, with each tensor parallel rank
        # having indepdendent trainable variables. All context parallel ranks in a tensor parallel
        # rank store the same trainable variables, but only use and update their unique/independent
        # slice of them.
        self.cp = MambaContextParallel(
            cp_group=self.pg_collection.cp,
            d_inner_local_tp=self.d_inner_local_tp,
            nheads_local_tp=self.nheads_local_tp,
            ngroups_local_tp=self.ngroups_local_tp,
            d_state=self.d_state,
            conv1d_cp1=self.conv1d,
            dt_bias_cp1=self.dt_bias,
            A_log_cp1=self.A_log,
            D_cp1=self.D,
            D_has_hdim=self.D_has_hdim,
        )
        self.tp_group = pg_collection.tp

    def forward(
        self,
        hidden_states,
        inference_context=None,
        *,
        inference_params: Optional[BaseInferenceContext] = None,
    ):
        """
        hidden_states: (nL, B, D) / (L B D)
        Returns: same shape as hidden_states
        """

        inference_context = deprecate_inference_params(inference_context, inference_params)

        in_inference_mode = inference_context is not None and not self.training

        _, batch, dim = hidden_states.shape
        conv_state, ssm_state = None, None

        if in_inference_mode:
            if inference_context.is_dynamic_batching():
                return self.dynamic_inference(hidden_states, inference_context)
            else:
                assert inference_context.is_static_batching()
                assert not self.config.sequence_parallel
                conv_state, ssm_state = self._get_states_from_cache(inference_context, batch)
                if inference_context.seqlen_offset > 0:
                    # The states are updated inplace
                    out, out_bias = self.decode(hidden_states, conv_state, ssm_state)
                    return out, out_bias

        zxBCdt, _ = self.in_proj(hidden_states)

        zxBCdt = self.cp.pre_conv_ssm(zxBCdt)

        if in_inference_mode or not self.use_mem_eff_path:
            # TODO(ksanthanam): Consider deprecating this path for training
            y = self.ssm_prefill(zxBCdt, conv_state=conv_state, ssm_state=ssm_state)
        else:
            assert ssm_state is None
            y = self.ssm_training(zxBCdt)

        out, out_bias = self.out_proj(y)

        return out, out_bias

    def dynamic_inference(self, hidden_states: torch.Tensor, context: DynamicInferenceContext):
        """
        Executes dynamic inference by separating decode and prefill requests and
        running them independently. Also runs the chunked prefill request independently
        if it exists.
        """
        sequence_packing_available, reason_for_no_sequence_packing = (
            check_mamba_sequence_packing_support()
        )
        assert sequence_packing_available, reason_for_no_sequence_packing

        conv_state, ssm_state = context.mamba_states_cache(self.layer_number - self.pp_layer_offset)

        # Fast path: decode-only
        if context.is_decode_only():
            batch_indices = context.mamba_metadata.request_to_mamba_state_idx_cudagraph_only[
                : context.padded_active_token_count
            ]
            out, out_bias = self.decode(
                hidden_states, conv_state, ssm_state, batch_indices=batch_indices
            )
            return out, out_bias

        # Compute input projection before splitting into prefill and decode
        # to ensure sequence parallel all-gather.
        zxBCdt, _ = self.in_proj(hidden_states)

        # Compute split between decode and prefill.
        seq_idx, cu_seqlens, return_varlen_states = self._get_varlen_generation_state(context)
        active_query_lengths = context.request_query_lengths[
            context.paused_request_count : context.total_request_count
        ]
        batch_indices = context.mamba_metadata.request_to_mamba_state_idx

        # First request with query len > 1 is prefill-start.
        first_prefill_token_idx = torch.nonzero(active_query_lengths > 1)[0].int()

        # Process decode requests if there are any.
        if first_prefill_token_idx > 0:
            zxBCdt_decode = zxBCdt[:first_prefill_token_idx]
            batch_indices_decode = batch_indices[:first_prefill_token_idx]
            y_decode = self.ssm_decode(
                zxBCdt_decode.transpose(0, 1), conv_state, ssm_state, batch_indices_decode
            ).transpose(0, 1)
        else:
            y_decode = None

        active_token_count = context.active_token_count
        active_request_count = context.get_active_request_count()
        padded_active_token_count = context.padded_active_token_count

        # Process the chunked prefill request if it exists.
        if context.chunked_prefill_request_id != -1:
            chunked_prefill_request_token_count = active_query_lengths[-1]
            zxBCdt_chunked_prefill = zxBCdt[
                active_token_count - chunked_prefill_request_token_count : active_token_count
            ]

            batch_index_chunked_prefill = batch_indices[
                context.get_index_of_chunked_prefill_request()
            ]

            y_prefill_chunked = self.ssm_prefill(
                zxBCdt_chunked_prefill,
                conv_state=conv_state[batch_index_chunked_prefill].unsqueeze(0),
                ssm_state=ssm_state[batch_index_chunked_prefill].unsqueeze(0),
                is_chunked_prefill=True,
            )

            # Remove the chunked prefill request from the request / token counts so
            # the subsequent prefill computation ignores the chunked prefill request.
            active_token_count -= chunked_prefill_request_token_count
            active_request_count -= 1
        else:
            y_prefill_chunked = None

        # Process non-chunked prefill requests if there are any.
        if (remaining_prefill_tokens := active_token_count - first_prefill_token_idx) > 0:
            zxBCdt_prefill = zxBCdt[first_prefill_token_idx:active_token_count]
            cu_seqlens_prefill = F.pad(
                cu_seqlens[first_prefill_token_idx + 1 : active_request_count + 1]
                - first_prefill_token_idx,
                (1, 0),
            )
            seq_idx_prefill = (
                seq_idx[:, first_prefill_token_idx:active_token_count] - first_prefill_token_idx
            )
            batch_indices_prefill = batch_indices[first_prefill_token_idx:active_request_count]

            y_prefill = self.ssm_prefill(
                zxBCdt_prefill,
                conv_state=conv_state,
                ssm_state=ssm_state,
                seq_idx=seq_idx_prefill,
                cu_seqlens=cu_seqlens_prefill,
                return_varlen_states=return_varlen_states,
                batch_indices=batch_indices_prefill,
            )
        else:
            y_prefill = None

        # Assemble the final output by concatenating the decode output,
        # non-chunked prefill output, and chunked prefill output together.
        y_prefill = maybe_cat(y_prefill, y_prefill_chunked, required=True)
        y = maybe_cat(y_decode, y_prefill, required=True)

        # Add padding tokens back if necessary. Note that we use the context active token count
        # in case we modified the local count for chunked prefill above.
        if (num_padding_tokens := padded_active_token_count - context.active_token_count) > 0:
            y = torch.cat((y, y.new_zeros(num_padding_tokens, *y.shape[1:])), dim=0)

        # The output projection will perform the sequence parallel reduce-scatter if necessary.
        out, out_bias = self.out_proj(y)

        return out, out_bias

    def decode(
        self, hidden_states, conv_state, ssm_state, batch_indices: Optional[torch.Tensor] = None
    ) -> Tuple[torch.Tensor, torch.Tensor]:
        """Performs inference step for decoding."""
        # assert self.ngroups_local_tp == 1, "Only support ngroups=1 for inference for now"
        is_dynamic_batching = batch_indices is not None

        if not is_dynamic_batching:
            assert (
                hidden_states.shape[0] == 1
            ), "Only support decoding with 1 token at a time for now"

        # (1, b, d_model) -> (1, b, proj_dim)
        zxBCdt, _ = self.in_proj(hidden_states)

        # Make batch size leading dimension since that is 1
        if is_dynamic_batching:
            zxBCdt = zxBCdt.transpose(0, 1)

        assert self.cp.cp_size == 1, "Context parallel not supported for Mamba inferenece decode"

        y = self.ssm_decode(
            zxBCdt, conv_state=conv_state, ssm_state=ssm_state, batch_indices=batch_indices
        )

        # Restore sequence length as first dimension
        if is_dynamic_batching:
            y = y.transpose(0, 1)

        # y has shape (1, b, d_inner), which is what out_proj expects
        out, out_bias = self.out_proj(y)

        return out, out_bias

    def ssm_training(self, zxBCdt: torch.Tensor) -> torch.Tensor:
        """
        Performs SSM computation for training step.

        Uses the memory-efficient kernel `mamba_split_conv1d_scan_combined` which reduces the size
        of forward activations stored for backprop and therefore reduces memory pressure during
        training.
        """

        # transpose: l b pd --> b l pd
        zxBCdt = rearrange(zxBCdt, "l b d -> b l d").contiguous()

        # (nheads_local_tpcp)
        A = -torch.exp(self.cp.get_A_log().float())

        # TODO(duncan): Can this code be removed?
        if self.conv1d.bias is not None:
            self.conv1d.bias.data_ptr()

        y = mamba_split_conv1d_scan_combined(
            zxBCdt,
            rearrange(self.cp.get_conv1d_weight(), "d 1 w -> d w"),
            self.cp.get_conv1d_bias(),
            self.cp.get_dt_bias().float(),
            A,
            D=(
                rearrange(self.cp.get_D().float(), "(h p) -> h p", p=self.headdim)
                if self.D_has_hdim
                else self.cp.get_D()
            ),
            chunk_size=self.chunk_size,
            activation=self.activation,
            headdim=None if self.D_has_hdim else self.headdim,
            ngroups=self.cp.ngroups_local_tpcp,
            norm_before_gate=self.norm_before_gate,
        )

        y = rearrange(y, "b l d -> l b d").contiguous()
        y = self.cp.post_conv_ssm(y)

        if self.rmsnorm:
            y = self.norm(y)

        return y

    def ssm_prefill(
        self,
        zxBCdt: torch.Tensor,
        conv_state: Optional[torch.Tensor],
        ssm_state: Optional[torch.Tensor],
        seq_idx: Optional[torch.Tensor] = None,
        cu_seqlens: Optional[torch.Tensor] = None,
        return_varlen_states: bool = False,
        batch_indices: Optional[torch.Tensor] = None,
        is_chunked_prefill: bool = False,
    ) -> torch.Tensor:
        """
        Performs SSM computation for inference prefill step.

        Args:
            zxBCdt: The input tensor of shape (l, b, d), which is a concatenation of
                z, x, B, C, and dt projections.
            conv_state: The convolution state tensor for inference.
            ssm_state: The selective scan state tensor for inference.
            seq_idx: A map from token index to request index for variable-length sequences.
            cu_seqlens: Cumulative sequence lengths for variable-length sequences.
            return_varlen_states: Whether to return variable-length states from the SSM kernel.
            batch_indices: A map from batch id to position in the Mamba state tensors for
                dynamic inference.
            is_chunked_prefill: Whether the request is a chunked prefill request.

        Returns:
            The output tensor of shape (l, b, d).
        """
        is_dynamic_batching = seq_idx is not None
        assert not (
            is_dynamic_batching and is_chunked_prefill
        ), "Cannot use chunked prefill with dynamic batching"

        # transpose: l b pd --> b l pd
        zxBCdt = rearrange(zxBCdt, "l b d -> b l d").contiguous()

        # (nheads_local_tpcp)
        A = -torch.exp(self.cp.get_A_log().float())

        z, xBC, dt = torch.split(
            zxBCdt,
            [
                self.cp.d_inner_local_tpcp,
                self.cp.d_inner_local_tpcp + 2 * self.cp.ngroups_local_tpcp * self.d_state,
                self.cp.nheads_local_tpcp,
            ],
            dim=-1,
        )

        # Compute short convolution
        if conv_state is not None and is_dynamic_batching:
            # xBC should have shape (b l d) for causal_conv1d_varlen_states
            assert batch_indices is not None
            conv_state[batch_indices] = causal_conv1d_varlen_states(
                xBC.squeeze(0), cu_seqlens, state_len=conv_state.shape[-1]
            )

            # Maintain channels-last memory layout to use seq_idx for causal_conv1d_fn
            # See https://github.com/Dao-AILab/causal-conv1d/blob/69e6dadc28b169a4c49cb86b586f64ee90242c70/csrc/causal_conv1d.cpp#L174 # pylint: disable=line-too-long
            xBC = xBC.transpose(1, 2)
        elif is_chunked_prefill:
            # Maintain channels-last memory layout to use initial_states for causal_conv1d_fn
            # See https://github.com/Dao-AILab/causal-conv1d/blob/69e6dadc28b169a4c49cb86b586f64ee90242c70/csrc/causal_conv1d.cpp#L200 # pylint: disable=line-too-long
            xBC = xBC.transpose(1, 2)
        else:
            # transpose: b l pd --> b pd l
            xBC = rearrange(xBC, "b l d -> b d l").contiguous()
            if conv_state is not None:
                # If we just take x[:, :, -self.d_conv :], it will error if seqlen < self.d_conv
                # Instead F.pad will pad with zeros if seqlen < self.d_conv, and truncate otherwise.
                conv_state.copy_(
                    F.pad(xBC, (self.d_conv - xBC.shape[-1], 0))
                )  # Update state (B D W)

        seqlen = xBC.size(2)
        if causal_conv1d_fn is None:
            xBC = self.act(self.cp.conv1d(xBC)[..., :seqlen])
        else:
            assert self.activation in ["silu", "swish"]
            if is_chunked_prefill:
                initial_conv_state = (
                    conv_state[:, :, 1:].permute(0, 2, 1).contiguous().transpose(1, 2)
                )
            else:
                initial_conv_state = None
            xBC = causal_conv1d_fn(
                x=xBC,
                weight=rearrange(self.cp.get_conv1d_weight(), "d 1 w -> d w"),
                bias=self.cp.get_conv1d_bias(),
                activation=self.activation,
                seq_idx=seq_idx,
                initial_states=initial_conv_state,
            )

        # transpose b pd l --> b l pd
        xBC = rearrange(xBC, "b d l -> b l d").contiguous()

        x, B, C = torch.split(
            xBC,
            [
                self.cp.d_inner_local_tpcp,
                self.cp.ngroups_local_tpcp * self.d_state,
                self.cp.ngroups_local_tpcp * self.d_state,
            ],
            dim=-1,
        )

        # TODO Vijay: fuse most of the transposes with the GEMMS
        x = rearrange(x, "b l (h p) -> b l h p", p=self.headdim).contiguous()
        dt = dt.contiguous()
        B = rearrange(B, "b l (g n) -> b l g n", n=self.d_state).contiguous()
        C = rearrange(C, "b l (g n) -> b l g n", n=self.d_state).contiguous()
        z = rearrange(z, "b l (h p) -> b l h p", p=self.headdim).contiguous()

        # If `rmsnorm == False`, then the norm inside `mamba_chunk_scan_combined` will be used.
        # In this case, if `cp_size > 1` then that norm could be performed on less heads than if
        # `cp_size == 1` (groups of heads can be sharded across CP ranks), which would be
        # mathematically incorrect, and potentially arithmetically unstable.
        assert (
            self.cp.cp_size == 1 or self.rmsnorm
        ), "Context parallel not supported for use_mem_eff_path==False and rmsnorm==False"

        if is_chunked_prefill:
            initial_ssm_state = ssm_state
        else:
            initial_ssm_state = None

        # Note that both `seq_idx` and `cu_seqlens` must be passed in
        # for variable length generation.
        # See https://github.com/state-spaces/mamba/blob/e0761ece1db07e0949dd88b4f4cd440420a19fd9/tests/test_generation.py#L97 # pylint: disable=line-too-long
        y = mamba_chunk_scan_combined(
            x,
            dt,
            A,
            B,
            C,
            self.chunk_size,
            D=(
                rearrange(self.cp.get_D().float(), "(h p) -> h p", p=self.headdim)
                if self.D_has_hdim
                else self.cp.get_D()
            ),
            z=z if not self.rmsnorm else None,
            dt_bias=self.cp.get_dt_bias().float(),
            dt_softplus=True,
            return_final_states=ssm_state is not None,
            seq_idx=seq_idx,
            cu_seqlens=cu_seqlens,
            return_varlen_states=return_varlen_states,
            initial_states=initial_ssm_state,
        )

        if ssm_state is not None:
            if return_varlen_states:
                assert batch_indices is not None

                y, _, varlen_states = y

                # This has to be varlen_states, NOT last_state
                # See reference implementation:
                # https://github.com/state-spaces/mamba/blob/e0761ece1db07e0949dd88b4f4cd440420a19fd9/mamba_ssm/modules/mamba2.py#L267 # pylint: disable=line-too-long
                ssm_state[batch_indices] = varlen_states
            else:
                y, last_state = y
                ssm_state.copy_(last_state)

        y = rearrange(y, "b l h p -> l b (h p)").contiguous()
        y = self.cp.post_conv_ssm(y)

        if self.rmsnorm:
            z = rearrange(z, "b l h p -> l b (h p)").contiguous()
            z = self.cp.post_conv_ssm(z)
            y = self.norm(y, z)

        return y

    def ssm_decode(
        self,
        zxBCdt: torch.Tensor,
        conv_state: torch.Tensor,
        ssm_state: torch.Tensor,
        batch_indices: Optional[torch.Tensor] = None,
    ) -> torch.Tensor:
        """
        Performs SSM computation for inference decode step.

        Args:
            zxBCdt: The input tensor of shape (l, b, d), which is a concatenation of
                z, x, B, C, and dt projections. For decoding, l must be 1.
            conv_state: The convolution state tensor for inference.
            ssm_state: The selective scan state tensor for inference.
            batch_indices: A map from batch id to position in the Mamba state tensors for
                dynamic inference.

        Returns:
            The output tensor of shape (l, b, d).
        """
        seq_len, batch_size, _ = zxBCdt.shape
        dtype = zxBCdt.dtype
        assert seq_len == 1, "Only support decoding with 1 token at a time for now"

        # Remove sequence dimension
        zxBCdt = zxBCdt.squeeze(0)

        z, xBC, dt = torch.split(
            zxBCdt,
            [
                self.d_inner_local_tp,
                self.d_inner_local_tp + 2 * self.ngroups_local_tp * self.d_state,
                self.nheads_local_tp,
            ],
            dim=-1,
        )

        # Conv step
        if causal_conv1d_update is None:
            conv_state.copy_(torch.roll(conv_state, shifts=-1, dims=-1))  # Update state (B D W)
            conv_state[:, :, -1] = xBC
            xBC = torch.sum(
                conv_state * rearrange(self.conv1d.weight, "d 1 w -> d w"), dim=-1
            )  # (B D)
            if self.conv1d.bias is not None:
                xBC = xBC + self.conv1d.bias
            xBC = self.act(xBC).to(dtype=xBC.dtype)
        else:
            xBC = causal_conv1d_update(
                xBC,
                conv_state,
                rearrange(self.conv1d.weight, "d 1 w -> d w"),
                self.conv1d.bias,
                self.activation,
                conv_state_indices=batch_indices,
            )

        x, B, C = torch.split(
            xBC,
            [
                self.d_inner_local_tp,
                self.ngroups_local_tp * self.d_state,
                self.ngroups_local_tp * self.d_state,
            ],
            dim=-1,
        )
        A = -torch.exp(self.A_log.float())

        # SSM step
        if selective_state_update is None:
            if self.ngroups_local_tp > 1:
                B = rearrange(B, "b (g n) -> b g n", n=self.d_state)
                C = rearrange(C, "b (g n) -> b g n", n=self.d_state)
                B = repeat(
                    B, "b g n -> b (g h) n", h=self.d_inner_local_tp // self.ngroups_local_tp
                )
                C = repeat(
                    C, "b g n -> b (g h) n", h=self.d_inner_local_tp // self.ngroups_local_tp
                )

                dt = repeat(dt, "b h -> b (h p)", p=self.headdim)
                dt_bias = repeat(self.dt_bias, "h -> (h p)", p=self.headdim)
                A = repeat(A, "h -> (h p) n", p=self.headdim, n=self.d_state)
                D = repeat(self.D, "h -> (h p)", p=self.headdim)

                dt = F.softplus(dt + dt_bias.to(dtype=dt.dtype))
                dA = torch.exp(torch.einsum("bd,dn->bdn", dt, A))

                dB_x = torch.einsum("bd,bdn,bd->bdn", dt, B, x)
                ssm_state.copy_(
                    ssm_state * rearrange(dA, "b (h p) n -> b h p n", p=self.headdim)
                    + rearrange(dB_x, "b (h p) n -> b h p n", p=self.headdim)
                )

                y = torch.einsum(
                    "bdn,bdn->bd",
                    rearrange(ssm_state.to(dtype), "b h p n -> b (h p) n", p=self.headdim),
                    C,
                )
                y = y + D.to(dtype) * x
                if not self.rmsnorm:
                    y = y * self.act(z)  # (B D)
            else:
                # Discretize A and B (b (g n))
                dt = F.softplus(dt + self.dt_bias.to(dtype=dt.dtype))  # (batch, nheads)
                dA = torch.exp(dt * A)
                x = rearrange(x, "b (h p) -> b h p", p=self.headdim)
                dBx = torch.einsum("bh,bn,bhp->bhpn", dt, B, x)
                ssm_state.copy_(ssm_state * rearrange(dA, "b h -> b h 1 1") + dBx)
                y = torch.einsum("bhpn,bn->bhp", ssm_state.to(dtype), C)
                y = y + rearrange(self.D.to(dtype), "h -> h 1") * x
                y = rearrange(y, "b h p -> b (h p)")
                if not self.rmsnorm:
                    y = y * self.act(z)  # (B D)
        else:
            A = repeat(A, "h -> h p n", p=self.headdim, n=self.d_state).to(dtype=torch.float32)
            dt = repeat(dt, "b h -> b h p", p=self.headdim)
            dt_bias = repeat(self.dt_bias, "h -> h p", p=self.headdim)
            D = repeat(self.D, "h -> h p", p=self.headdim)
            B = rearrange(B, "b (g n) -> b g n", g=self.ngroups_local_tp)
            C = rearrange(C, "b (g n) -> b g n", g=self.ngroups_local_tp)
            x_reshaped = rearrange(x, "b (h p) -> b h p", p=self.headdim)
            if not self.rmsnorm:
                z = rearrange(z, "b (h p) -> b h p", p=self.headdim)

            # Upcast the batch_indices to prevent integer overflow errors in the case of
            # large max request counts.
            if batch_indices is not None:
                batch_indices = batch_indices.to(torch.int64)

            y = selective_state_update(
                ssm_state,
                x_reshaped,
                dt,
                A,
                B,
                C,
                D,
                z=z if not self.rmsnorm else None,
                dt_bias=dt_bias,
                dt_softplus=True,
                state_batch_indices=batch_indices,
            )
            y = rearrange(y, "b h p -> b (h p)")

        if self.rmsnorm:
            y = self.norm(y, z)

        # Restore sequence dimension
        return y.unsqueeze(0)

    def _get_varlen_generation_state(
        self, inference_context: Optional[BaseInferenceContext] = None
    ) -> Tuple[torch.Tensor, torch.Tensor, bool]:
        """Constructs the variable length generation state for non-decode dynamic inference.

        The returned state includes the following:
            `seq_idx` (Tensor): A map from token idx to request idx.
            `cu_seqlens` (Tensor): The cumulative sequence lengths.
            `return_varlen_states` (bool): Whether to return a varlen states tensor for
                `mamba_chunk_scan_combined`.

        Returns empty state for training, static inference, or decode-only dynamic inference.

        Args:
            inference_context (InferenceContext): The inference context.

        Returns:
            A tuple of (`seq_idx`, `cu_seqlens`, `return_varlen_states`)
        """

        if (
            inference_context is None
            or not inference_context.is_dynamic_batching()
            or inference_context.is_decode_only()
        ):
            return None, None, False

        active_token_count = inference_context.active_token_count
        seq_idx = (
            inference_context.token_to_request_idx[:active_token_count]
            .clone()
            .to(torch.int32)
            .unsqueeze(0)
        )

        # Get the list of cumulative sequence lengths for active requests.
        cu_seqlens, _ = inference_context.cu_query_lengths()

        return seq_idx, cu_seqlens, True

    def mamba_state_shapes_per_request(self) -> Tuple[Tuple[int], Tuple[int]]:
        """Returns the Mamba conv and ssm states shapes per request."""
        conv_states_shape = (self.conv1d.weight.shape[0], self.d_conv)
        ssm_states_shape = (self.nheads_local_tp, self.headdim, self.d_state)
        return (conv_states_shape, ssm_states_shape)

    def _get_states_from_cache(self, inference_context, batch_size, *, inference_params=None):
        """Initializes or retrieves the SSM state tensors from the cache.

        At the start of any inference (at the prefill step), if there is no cache or if the
        cached batch size has changed, then new tensors are initialized and stored in the cache.
        Otherwise the existing tensors are retrieved from the cache and zeroed out.
        """

        inference_context = deprecate_inference_params(inference_context, inference_params)

        assert inference_context is not None
        assert inference_context.is_static_batching()
        assert self.layer_number is not None

        if (
            self.layer_number not in inference_context.key_value_memory_dict
            or batch_size != self.cached_batch_size
        ):
            conv_state_shape, ssm_state_shape = self.mamba_state_shapes_per_request()
            conv_state = torch.zeros(
                batch_size,
                *conv_state_shape,
                device=self.conv1d.weight.device,
                dtype=self.conv1d.weight.dtype,
            )
            ssm_state = torch.zeros(
                batch_size,
                *ssm_state_shape,
                device=self.in_proj.weight.device,
                dtype=self.in_proj.weight.dtype,
            )
            inference_context.key_value_memory_dict[self.layer_number] = (conv_state, ssm_state)
            self.cached_batch_size = batch_size
        else:
            conv_state, ssm_state = inference_context.key_value_memory_dict[self.layer_number]
            if inference_context.sequence_len_offset == 0:
                conv_state.zero_()
                ssm_state.zero_()
        return conv_state, ssm_state

    def sharded_state_dict(self, prefix="", sharded_offsets=(), metadata=None):
        """Provide a sharded state dictionary for distributed checkpointing."""
        # Guard for cases metadata is not provided
        metadata = ensure_metadata_has_dp_cp_group(metadata)

        sharded_state_dict = {}
        # Parameters
        self._save_to_state_dict(sharded_state_dict, "", keep_vars=True)
        sharded_state_dict = make_sharded_tensors_for_checkpoint(
            sharded_state_dict,
            prefix,
            tensor_parallel_layers_axis_map={
                "A_log": 0,
                "dt_bias": 0,
                "D": 0,
            },  # parameters sharded across TP
            sharded_offsets=sharded_offsets,
        )
        # Submodules
        for name, module in self.named_children():
            if name == "conv1d":
                # Add TP sharding for Conv1d
                module_sd = module.state_dict(prefix="", keep_vars=True)
                module_sharded_sd = make_sharded_tensors_for_checkpoint(
                    module_sd,
                    f"{prefix}{name}.",
                    {f"weight": 0, f"bias": 0},
                    sharded_offsets,
                    tp_group=self.tp_group,
                    dp_cp_group=metadata['dp_cp_group'],
                )

            else:
                module_sharded_sd = sharded_state_dict_default(
                    module, f"{prefix}{name}.", sharded_offsets, metadata, tp_group=self.tp_group
                )

            sharded_state_dict.update(module_sharded_sd)

        # At this point the TP sharding is correctly defined for each tensor, but some of the
        # tensors must be additionally split into separate parts
        in_proj_dim = (
            self.d_inner_local_tp * 2
            + 2 * self.ngroups_local_tp * self.d_state
            + self.nheads_local_tp
        )
        assert sharded_state_dict[f"{prefix}in_proj.weight"].data.size(0) == in_proj_dim, (
            in_proj_dim,
            sharded_state_dict[f"{prefix}in_proj.weight"],
        )

        sharded_state_dict[f"{prefix}in_proj.weight"] = _split_tensor_factory(
            sharded_state_dict[f"{prefix}in_proj.weight"],
            [
                self.d_inner_local_tp,
                self.d_inner_local_tp,
                self.ngroups_local_tp * self.d_state,
                self.ngroups_local_tp * self.d_state,
                self.nheads_local_tp,
            ],
            ["z", "x", "B", "C", "dt"],
            0,
        )

        conv_dim = self.d_inner_local_tp + 2 * self.ngroups_local_tp * self.d_state
        assert sharded_state_dict[f"{prefix}conv1d.weight"].data.size(0) == conv_dim, (
            conv_dim,
            sharded_state_dict[f"{prefix}conv1d.weight"],
        )
        assert sharded_state_dict[f"{prefix}conv1d.bias"].data.size(0) == conv_dim, (
            conv_dim,
            sharded_state_dict[f"{prefix}conv1d.bias"],
        )

        for conv_layer_name in ["conv1d.weight", "conv1d.bias"]:
            sharded_state_dict[f"{prefix}{conv_layer_name}"] = _split_tensor_factory(
                sharded_state_dict[f"{prefix}{conv_layer_name}"],
                [
                    self.d_inner_local_tp,
                    self.ngroups_local_tp * self.d_state,
                    self.ngroups_local_tp * self.d_state,
                ],
                ["x", "B", "C"],
                0,
            )

        return sharded_state_dict


def _split_tensor_factory(
    orig_sh_ten: ShardedTensor, split_sections: List[int], split_names: List[str], split_dim: int
) -> ShardedTensorFactory:
    """Builds a factory that splits a given ShardedTensor into several independent chunks."""
    assert isinstance(orig_sh_ten, ShardedTensor), type(orig_sh_ten)
    orig_sh_ten_no_data = orig_sh_ten.without_data()  # remove `data` reference

    if sum(split_sections) != orig_sh_ten_no_data.local_shape[split_dim]:
        raise ValueError(
            f"Split sections must cover the whole dimension size, "
            f"got {split_sections=} vs dimensions size "
            f"{orig_sh_ten_no_data.local_shape[split_dim]}"
        )

    assert not isinstance(
        split_sections, int
    ), "Splitting into predefined section sizes is supported (`split_sections` must be a list)"
    assert len(split_sections) == len(split_names), (len(split_sections), len(split_names))

    @torch.no_grad()
    def sh_ten_build_fn(
        key: str, t: torch.Tensor, replica_id: ReplicaId, flattened_range: Optional[slice]
    ):
        factory_sh_ten = replace(
            orig_sh_ten_no_data,
            key=key,
            data=t,
            dtype=t.dtype,
            replica_id=replica_id,
            flattened_range=flattened_range,
        )

        chunk_sh_tens = []
        split_start = 0
        for split_size, split_name in zip(split_sections, split_names):
            split_chunks = factory_sh_ten.narrow(split_dim, split_start, split_size)
            for sh_ten in split_chunks:
                sh_ten.key = f"{sh_ten.key}.{split_name}"
            chunk_sh_tens.extend(split_chunks)
            split_start += split_size

        assert split_start == orig_sh_ten_no_data.local_shape[split_dim], (
            split_start,
            orig_sh_ten_no_data.local_shape[split_dim],
        )
        assert sum(sh_ten.data.numel() for sh_ten in chunk_sh_tens) == t.numel(), (
            chunk_sh_tens,
            t.shape,
        )
        return chunk_sh_tens

    @torch.no_grad()
    def sh_ten_merge_fn(sub_state_dict):
        return torch.cat(sub_state_dict)

    return ShardedTensorFactory(
        orig_sh_ten.key, orig_sh_ten.data, sh_ten_build_fn, sh_ten_merge_fn, orig_sh_ten.replica_id
    )<|MERGE_RESOLUTION|>--- conflicted
+++ resolved
@@ -299,16 +299,16 @@
         setattr(self.conv1d.weight, "tensor_model_parallel", True)
         setattr(self.conv1d.bias, "tensor_model_parallel", True)
 
-        if self.config.perform_initialization and self.conv_init is not None:
+        if self.config.perform_initialization:
             with get_cuda_rng_tracker().fork():
-                nn.init.uniform_(self.conv1d.weight, -self.conv_init, self.conv_init)
-            else:
-                nn.init.kaiming_uniform_(self.conv1d.weight, a=math.sqrt(5))
+                if self.conv_init is not None:
+                    nn.init.uniform_(self.conv1d.weight, -self.conv_init, self.conv_init)
+                else:
+                    nn.init.kaiming_uniform_(self.conv1d.weight, a=math.sqrt(5))
 
         self.activation = "silu"
         self.act = nn.SiLU()
 
-<<<<<<< HEAD
         if self.config.perform_initialization:
             with get_cuda_rng_tracker().fork():
                 # Initialize dt bias so that F.softplus(dt_bias) is between dt_min and dt_max
@@ -329,13 +329,6 @@
             )
 
         self.dt_bias = nn.Parameter(inv_dt)
-        # Our initialization would set all Linear.bias to zero,
-        # need to mark this one as _no_reinit
-        self.dt_bias._no_reinit = True
-        # Just to be explicit. Without this we already don't
-        # put wd on dt_bias because of the check
-        # name.endswith("bias") in param_grouping.py
-        self.dt_bias._no_weight_decay = True
         setattr(self.dt_bias, "tensor_model_parallel", True)
 
         # A parameter
@@ -347,34 +340,7 @@
             A = A.uniform_(*A_init_range)
         A_log = torch.log(A)  # Keep A_log in fp32
         self.A_log = nn.Parameter(A_log)
-        self.A_log._no_weight_decay = True
         setattr(self.A_log, "tensor_model_parallel", True)
-=======
-        with get_cuda_rng_tracker().fork():
-            # Initialize dt bias so that F.softplus(dt_bias) is between dt_min and dt_max
-            dt = torch.exp(
-                torch.rand(
-                    self.nheads_local_tp,
-                    device=torch.cuda.current_device(),
-                    dtype=config.params_dtype,
-                )
-                * (math.log(dt_max) - math.log(dt_min))
-                + math.log(dt_min)
-            ).clamp(min=dt_init_floor)
-            # Inverse of softplus: https://github.com/pytorch/pytorch/issues/72759
-            inv_dt = dt + torch.log(-torch.expm1(-dt))
-            self.dt_bias = nn.Parameter(inv_dt)
-            setattr(self.dt_bias, "tensor_model_parallel", True)
-
-            # A parameter
-            assert A_init_range[0] > 0 and A_init_range[1] >= A_init_range[0]
-            A = torch.empty(
-                self.nheads_local_tp, dtype=torch.float32, device=torch.cuda.current_device()
-            ).uniform_(*A_init_range)
-            A_log = torch.log(A)  # Keep A_log in fp32
-            self.A_log = nn.Parameter(A_log)
-            setattr(self.A_log, "tensor_model_parallel", True)
->>>>>>> 6cc29a20
 
         # D "skip" parameter
         self.D = nn.Parameter(
