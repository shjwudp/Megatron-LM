--- conflicted
+++ resolved
@@ -658,7 +658,6 @@
                 'all_gather instead, turning off fp8_param_gather',
                 args.rank,
             )
-<<<<<<< HEAD
         if args.fp4_param_gather and not is_te_min_version("2.7.0.dev0"):
             args.fp4_param_gather = False
             warn_rank_0(
@@ -666,10 +665,6 @@
                 'all_gather instead, turning off fp4_param_gather',
                 args.rank,
             )
-=======
-        if args.fp4_param and not is_te_min_version("2.7.0.dev0"):
-            raise ValueError("--fp4-param requires Transformer Engine >= 2.7.0.dev0.")
->>>>>>> d944ef9d
 
     if args.overlap_param_gather_with_optimizer_step:
         assert args.use_distributed_optimizer, \
