--- conflicted
+++ resolved
@@ -1232,13 +1232,8 @@
 class ParallelTransformer(MegatronModule):
     """Transformer class."""
 
-<<<<<<< HEAD
     def __init__(self, config,
-                 layer_type=LayerType.encoder,
-=======
-    def __init__(self, init_method, output_layer_init_method,
                  model_type, layer_type=LayerType.encoder,
->>>>>>> 08ef472e
                  self_attn_mask_type=AttnMaskType.padding,
                  post_layer_norm=True,
                  pre_process=True,
@@ -1248,15 +1243,9 @@
         args = get_args()
 
         self.layer_type = layer_type
-<<<<<<< HEAD
-        self.model_type = args.model_type
+        self.model_type = model_type
         self.bf16 = config.bf16
         self.fp32_residual_connection = config.fp32_residual_connection
-=======
-        self.model_type = model_type
-        self.bf16 = args.bf16
-        self.fp32_residual_connection = args.fp32_residual_connection
->>>>>>> 08ef472e
         self.post_layer_norm = post_layer_norm
         self.pre_process = pre_process
         self.post_process = post_process
@@ -1314,21 +1303,17 @@
         self.num_layers = _get_num_layers(args, model_type,
                                           layer_type==LayerType.decoder)
 
-<<<<<<< HEAD
-        self.drop_path_rates = [rate.item() for rate in torch.linspace(0, self.drop_path_rate, config.num_layers)]
-=======
         self.drop_path_rates = [
             rate.item() for rate in
-            torch.linspace(0, self.drop_path_rate, args.num_layers)]
+            torch.linspace(0, self.drop_path_rate, config.num_layers)]
 
         self.retro_layer_numbers = None
         if model_type == ModelType.retro_decoder:
-            retro_layer_start = 6 if args.num_layers <= 15 else 9
+            retro_layer_start = 6 if config.num_layers <= 15 else 9
             self.retro_layer_numbers = \
                 np.arange(retro_layer_start, args.num_layers + 1, 3).tolist()
         if model_type == ModelType.retro_encoder:
             self.retro_layer_numbers = [1]
->>>>>>> 08ef472e
 
         # Transformer layers.
         if args.retro_add_retriever:
